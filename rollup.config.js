--- conflicted
+++ resolved
@@ -17,11 +17,6 @@
   }
 })
 
-<<<<<<< HEAD
-const plugins = [babel(config), uglify()]
-
-=======
->>>>>>> 5907a426
 export default {
   entry: 'src/index.js',
   plugins: babel(config),
