# react-avatar-editor
Facebook like, avatar / profile picture component.
Resize and crop your uploaded image using a clear user interface.

# Usage


```javascript

var React = require('react'),
  AvatarEditor = require('react-avatar-editor');

var MyEditor = React.createClass({

  render: function() {
    return (
        <AvatarEditor
          image="http://example.com/initialimage.jpg"
          width={250}
          height={250}
          border={50}
          color={[255, 255, 255, 0.6]} // RGBA
          scale={1.2} />
    );
  }

});

module.exports = MyEditor;
```

## Props
<<<<<<< HEAD
| Prop   | Description
| ------ | --------------
| width  | The total width of the editor
| height | The total width of the editor
| border | The cropping border. Image will be visible through the border, but cut off in the resulting image. 
=======
| Prop         | Description
| ------------ | ---------------
| width        | The total width of the editor
| height       | The total width of the editor
| border       | The cropping border. Image will be visible through the border, but cut off in the resulting image.
| color        | The color of the cropping border
| onImageReady | Callback function for when the image has been loaded into the editor

>>>>>>> f06053b0

## Accessing the resulting image

The size of the resulting image will have the width and the height of the editor - minus the borders.

```javascript

var React = require('react'),
  AvatarEditor = require('react-avatar-editor');

var MyEditor = React.createClass({
  onClickSave: function() {
    var dataURL = this.refs.editor.getImage();
    // now save it to the state and set it as <img src="…" /> or send it somewhere else
  },
  render: function() {
    return (
<<<<<<< HEAD
        <AvatarEditor ref="editor" image="http://example.com/initial-image.jpg" width="250" height="250" border"50" scale="1.2"/>
=======
        <AvatarEditor
          image="http://example.com/initialimage.jpg"
          width={250}
          height={250}
          border={50}
          scale={1.2} />
>>>>>>> f06053b0
    );
  }

});

module.exports = MyEditor;
<<<<<<< HEAD
```
=======
```
>>>>>>> f06053b0
<|MERGE_RESOLUTION|>--- conflicted
+++ resolved
@@ -30,13 +30,6 @@
 ```
 
 ## Props
-<<<<<<< HEAD
-| Prop   | Description
-| ------ | --------------
-| width  | The total width of the editor
-| height | The total width of the editor
-| border | The cropping border. Image will be visible through the border, but cut off in the resulting image. 
-=======
 | Prop         | Description
 | ------------ | ---------------
 | width        | The total width of the editor
@@ -45,7 +38,6 @@
 | color        | The color of the cropping border
 | onImageReady | Callback function for when the image has been loaded into the editor
 
->>>>>>> f06053b0
 
 ## Accessing the resulting image
 
@@ -63,24 +55,16 @@
   },
   render: function() {
     return (
-<<<<<<< HEAD
-        <AvatarEditor ref="editor" image="http://example.com/initial-image.jpg" width="250" height="250" border"50" scale="1.2"/>
-=======
         <AvatarEditor
           image="http://example.com/initialimage.jpg"
           width={250}
           height={250}
           border={50}
           scale={1.2} />
->>>>>>> f06053b0
     );
   }
 
 });
 
 module.exports = MyEditor;
-<<<<<<< HEAD
-```
-=======
-```
->>>>>>> f06053b0
+```