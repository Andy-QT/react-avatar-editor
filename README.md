--- conflicted
+++ resolved
@@ -39,29 +39,6 @@
 ```
 
 ## Props
-<<<<<<< HEAD
-| Prop                   | Type     | Description
-| ---------------------- | -------- | ---------------
-| width                  | Number   | The total width of the editor
-| height                 | Number   | The total width of the editor
-| border                 | Number\|Number[]   | The cropping border. Image will be visible through the border, but cut off in the resulting image. Treated as horizonal and vertical borders when passed an array
-| borderRadius           | Number   | The cropping area border radius.
-| color                  | Number[] | The color of the cropping border, in the form: [red (0-255), green (0-255), blue (0-255), alpha (0.0-1.0)]
-| style                  | Object   | Styles for the canvas element
-| scale                  | Number   | The scale of the image. You can use this to add your own resizing slider.
-| position               | Object   | The x and y co-ordinates (in the range 0 to 1) of the center of the cropping area of the image.  Note that if you set this prop, you will need to keep it up to date via onPositionChange in order for panning to continue working.
-| rotate                 | Number   | The rotation degree of the image. You can use this to rotate image (e.g 90, 270 degrees).
-| crossOrigin            | String   | The value to use for the crossOrigin property of the image, if loaded from a non-data URL.  Valid values are `"anonymous"` and `"use-credentials"`.  See [this page](https://developer.mozilla.org/en-US/docs/Web/HTML/CORS_settings_attributes) for more information.
-| disableDrop            | Boolean  | Disables drop handling behavior (defaults to `false`)      
-| onDropFile(event)      | function | Invoked when user drops a file (or more) onto the canvas. Does not perform any further check.
-| onLoadFailure(event)   | function | Invoked when an image (whether passed by props or dropped) load fails.
-| onLoadSuccess(imgInfo) | function | Invoked when an image (whether passed by props or dropped) load succeeds.
-| onImageReady(event)    | function | Invoked when the image is painted on the canvas the first time
-| onMouseUp()            | function | Invoked when the user releases their mouse button after interacting with the editor.
-| onMouseMove()          | function | Invoked when the user hold and moving the image.
-| onImageChange()        | function | Invoked when the user changed the image. Not invoked on the first render, and invoked multiple times during drag, etc.
-| onPositionChange()     | function | Invoked when the user pans the editor to change the selected area of the image.  Passed a position object in the form `{ x: 0.5, y: 0.5 }` where x and y are the relative x and y coordinates of the center of the selected area.
-=======
 | Prop                   | Type             | Description
 | ---------------------- | ---------------- | ---------------
 | image                  | String\|File     | The URL of the image to use, or a File (e.g. from a file input).
@@ -75,6 +52,7 @@
 | position               | Object           | The x and y co-ordinates (in the range 0 to 1) of the center of the cropping area of the image.  Note that if you set this prop, you will need to keep it up to date via onPositionChange in order for panning to continue working.
 | rotate                 | Number           | The rotation degree of the image. You can use this to rotate image (e.g 90, 270 degrees).
 | crossOrigin            | String           | The value to use for the crossOrigin property of the image, if loaded from a non-data URL.  Valid values are `"anonymous"` and `"use-credentials"`.  See [this page](https://developer.mozilla.org/en-US/docs/Web/HTML/CORS_settings_attributes) for more information.
+| disableDrop            | Boolean  | Disables drop handling behavior (defaults to `false`)
 | onDropFile(event)      | function         | Invoked when user drops a file (or more) onto the canvas. Does not perform any further check.
 | onLoadFailure(event)   | function         | Invoked when an image (whether passed by props or dropped) load fails.
 | onLoadSuccess(imgInfo) | function         | Invoked when an image (whether passed by props or dropped) load succeeds.
@@ -83,7 +61,6 @@
 | onMouseMove(event)     | function         | Invoked when the user hold and moving the image.
 | onImageChange()        | function         | Invoked when the user changed the image. Not invoked on the first render, and invoked multiple times during drag, etc.
 | onPositionChange()     | function         | Invoked when the user pans the editor to change the selected area of the image.  Passed a position object in the form `{ x: 0.5, y: 0.5 }` where x and y are the relative x and y coordinates of the center of the selected area.
->>>>>>> a84fdefe
 
 ## Accessing the resulting image
 
