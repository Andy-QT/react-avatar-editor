import React from 'react'
import ReactDOM from 'react-dom'
import ReactAvatarEditor from '../dist/index'

class App extends React.Component {
  state = {
    allowZoomOut: false,
    position: { x: 0.5, y: 0.5 },
    scale: 1,
    rotate: 0,
    borderRadius: 0,
    preview: null,
    width: 200,
    height: 200
  }

  handleNewImage = e => {
    this.setState({ image: e.target.files[0] })
  }

  handleSave = data => {
    const img = this.editor.getImageScaledToCanvas().toDataURL()
    const rect = this.editor.getCroppingRect()

    this.setState({
      preview: {
        img,
        rect,
        scale: this.state.scale,
        width: this.state.width,
        height: this.state.height,
        borderRadius: this.state.borderRadius
      }
    })
  }

  handleScale = e => {
    const scale = parseFloat(e.target.value)
    this.setState({ scale })
  }

<<<<<<< HEAD
  handleAllowZoomOut = ({ target: { checked: allowZoomOut } }) => {
    this.setState({ allowZoomOut })
  }

  rotateLeft = (e) => {
=======
  rotateLeft = e => {
>>>>>>> 58efe587
    e.preventDefault()

    this.setState({
      rotate: this.state.rotate - 90
    })
  }

  rotateRight = e => {
    e.preventDefault()
    this.setState({
      rotate: this.state.rotate + 90
    })
  }

  handleBorderRadius = e => {
    const borderRadius = parseInt(e.target.value)
    this.setState({ borderRadius })
  }

  handleXPosition = e => {
    const x = parseFloat(e.target.value)
    this.setState({ position: { ...this.state.position, x } })
  }

  handleYPosition = e => {
    const y = parseFloat(e.target.value)
    this.setState({ position: { ...this.state.position, y } })
  }

  handleWidth = e => {
    const width = parseInt(e.target.value)
    this.setState({ width })
  }

  handleHeight = e => {
    const height = parseInt(e.target.value)
    this.setState({ height })
  }

  logCallback (e) {
    console.log('callback', e)
  }

  setEditorRef = editor => {
    if (editor) this.editor = editor
  }

  handlePositionChange = position => {
    console.log('Position set to', position)
    this.setState({ position })
  }

  render () {
    return (
      <div>
        <ReactAvatarEditor
          ref={this.setEditorRef}
          scale={parseFloat(this.state.scale)}
          width={this.state.width}
          height={this.state.height}
          position={this.state.position}
          onPositionChange={this.handlePositionChange}
          rotate={parseFloat(this.state.rotate)}
          borderRadius={this.state.borderRadius}
          onSave={this.handleSave}
          onLoadFailure={this.logCallback.bind(this, 'onLoadFailed')}
          onLoadSuccess={this.logCallback.bind(this, 'onLoadSuccess')}
          onImageReady={this.logCallback.bind(this, 'onImageReady')}
          onImageLoad={this.logCallback.bind(this, 'onImageLoad')}
          onDropFile={this.logCallback.bind(this, 'onDropFile')}
          image={this.state.image || 'avatar.jpg'}
        />
        <br />
        New File:
        <input name='newImage' type='file' onChange={this.handleNewImage} />
        <br />
        Zoom:
        <input
          name='scale'
          type='range'
          onChange={this.handleScale}
          min={this.state.allowZoomOut ? '0.1' : '1'}
          max='2'
          step='0.01'
          defaultValue='1'
        />
        <br />
        {'Allow Scale < 1'}
        <input
          name='allowZoomOut'
          type='checkbox'
          onChange={this.handleAllowZoomOut}
          checked={this.state.allowZoomOut}
        />
        <br />
        Border radius:
        <input
          name='scale'
          type='range'
          onChange={this.handleBorderRadius}
          min='0'
          max='100'
          step='1'
          defaultValue='0'
        />
        <br />
        Avatar Width:
        <input
          name='width'
          type='number'
          onChange={this.handleWidth}
          min='50'
          max='400'
          step='10'
          value={this.state.width}
        />
        <br />
        Avatar Height:
        <input
          name='height'
          type='number'
          onChange={this.handleHeight}
          min='50'
          max='400'
          step='10'
          value={this.state.height}
        />
        <br />
        X Position:
        <input
          name='scale'
          type='range'
          onChange={this.handleXPosition}
          min='0'
          max='1'
          step='0.01'
          value={this.state.position.x}
        />
        <br />
        Y Position:
        <input
          name='scale'
          type='range'
          onChange={this.handleYPosition}
          min='0'
          max='1'
          step='0.01'
          value={this.state.position.y}
        />
        <br />
        Rotate:
        <button onClick={this.rotateLeft}>Left</button>
        <button onClick={this.rotateRight}>Right</button>
        <br />
        <br />
        <input type='button' onClick={this.handleSave} value='Preview' />
        <br />
        {!!this.state.preview &&
          <img
            src={this.state.preview.img}
            style={{
              borderRadius: `${(Math.min(
                this.state.preview.height,
                this.state.preview.width
              ) +
                10) *
                (this.state.preview.borderRadius / 2 / 100)}px`
            }}
          />}
        {!!this.state.preview &&
          <ImageWithRect
            width={
              this.state.preview.scale < 1
                ? this.state.preview.width
                : this.state.preview.height * 478 / 270
            }
            height={this.state.preview.height}
            image='avatar.jpg'
            rect={this.state.preview.rect}
            style={{
              margin: '10px 24px 32px',
              padding: 5,
              border: '1px solid #CCC'
            }}
          />}
      </div>
    )
  }
}

// Used to display the cropping rect
class ImageWithRect extends React.Component {
  constructor (props) {
    super(props)

    this.setCanvas = ::this.setCanvas
    this.handleImageLoad = ::this.handleImageLoad
  }

  componentDidMount () {
    this.redraw()
  }

  componentDidUpdate () {
    this.redraw()
  }

  setCanvas (canvas) {
    if (canvas) this.canvas = canvas
  }

  handleImageLoad () {
    const ctx = this.canvas.getContext('2d')
    const { rect, width, height } = this.props

    ctx.clearRect(0, 0, width, height)

    ctx.strokeStyle = 'red'

    if (rect && (rect.width > 1 || rect.height > 1)) {
      ctx.drawImage(
        this.imgElement,
        Math.round(-rect.x * (width / rect.width)),
        Math.round(-rect.y * (height / rect.height)),
        Math.round(width / rect.width),
        Math.round(height / rect.height)
      )

      if (rect) {
        ctx.strokeRect(1, 1, Math.round(width) - 2, Math.round(height) - 2)
      }
    } else {
      ctx.drawImage(this.imgElement, 0, 0, width, height)

      if (rect) {
        ctx.strokeRect(
          Math.round(rect.x * width) + 0.5,
          Math.round(rect.y * height) + 0.5,
          Math.round(rect.width * width),
          Math.round(rect.height * height)
        )
      }
    }
  }

  redraw () {
    const img = new Image()

    img.src = this.props.image
    img.onload = this.handleImageLoad
    this.imgElement = img
  }

  render () {
    return (
      <canvas
        ref={this.setCanvas}
        style={this.props.style}
        width={this.props.width}
        height={this.props.height}
      />
    )
  }
}

ReactDOM.render(<App />, document.getElementById('app'))<|MERGE_RESOLUTION|>--- conflicted
+++ resolved
@@ -39,15 +39,11 @@
     this.setState({ scale })
   }
 
-<<<<<<< HEAD
   handleAllowZoomOut = ({ target: { checked: allowZoomOut } }) => {
     this.setState({ allowZoomOut })
   }
 
-  rotateLeft = (e) => {
-=======
   rotateLeft = e => {
->>>>>>> 58efe587
     e.preventDefault()
 
     this.setState({
