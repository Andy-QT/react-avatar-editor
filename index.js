<<<<<<< HEAD
/** @jsx React.DOM */
var React = require('react');

var AvatarEditor = React.createClass({
    propTypes: {
        scale: React.PropTypes.number,
        image: React.PropTypes.string,
        border: React.PropTypes.number,
        width: React.PropTypes.number,
        height: React.PropTypes.number
    },
    getDefaultProps: function() {
        return {
            scale: 1,
            border: 25,
            width: 250,
            height: 250
        }
    },
    getInitialState: function() {
        return {
            drag: false,
            my: null,
            mx: null,
            image: {
                x: 0,
                y: 0
            }
        };
    },

    getDimensions: function() {
        return {
            width:  this.props.width,
            height: this.props.height,
            border: this.props.border,
            canvas: {
                width:  this.props.width  + (this.props.border * 2),
                height: this.props.height + (this.props.border * 2)
            }
        }
    },

    getImage: function() {
        var dom = document.createElement('canvas');
        var context = dom.getContext('2d');
        var border = this.getDimensions().border;
        var image = this.state.image;

        dom.width  = this.props.width;
        dom.height = this.props.height;

        context.globalCompositeOperation = 'destination-over';
        context.drawImage(image.resource, image.x - border, image.y - border, image.width, image.height);

        return dom.toDataURL();
    },

    loadImage: function(imageURL) {
        var imageObj = new Image();
        imageObj.onload = this.handleImageReady.bind(this, imageObj);
        imageObj.src = imageURL;
    },

    componentDidMount: function() {
        var context = this.getDOMNode().getContext('2d');
        if (this.props.image) {
            this.loadImage(this.props.image);
        }
        this.paint(context);
        document.addEventListener('mousemove', this.handleMouseMove, false);
        document.addEventListener('mouseup', this.handleMouseUp, false);
    },

    componentWillUnmount: function() {
        document.removeEventListener('mousemove', this.handleMouseMove, false);
        document.removeEventListener('mouseup', this.handleMouseUp, false);
    },

    componentDidUpdate: function() {
        var context = this.getDOMNode().getContext('2d');
        context.clearRect(0, 0, this.getDimensions().canvas.width, this.getDimensions().canvas.height);
        this.paint(context);
        this.drawImage(context);
    },

    handleImageReady: function(image) {
        var imageState = this.getInitialSizeAndPosition(image.width, image.height);
        imageState.resource = image;
        this.setState({ drag: false, image: imageState });
    },

    getInitialSizeAndPosition: function(width, height) {
        var newHeight, newWidth;

        if (width > height) {
            newHeight = (this.getDimensions().height);
            newWidth  = (width * (newHeight / height));
        } else {
            newWidth  = (this.getDimensions().width);
            newHeight = (height * (newWidth / width));
        }

        var position = this.calculatePosition(newWidth, newHeight);

        return {
            height: newHeight,
            width: newWidth,
            x: position.x,
            y: position.y
        };
    },

    calculatePosition: function(width, height) {
        var dimensions = this.getDimensions();
        var borderX = dimensions.height + dimensions.border;
        var borderY = dimensions.width  + dimensions.border;

        var lastX = this.state.image.x;
        var lastY = this.state.image.y;

        var x = Math.round((width  + lastX <= borderX) ? lastX + (borderX - (width  + lastX)) : lastX);
        var y = Math.round((height + lastY <= borderY) ? lastY + (borderY - (height + lastY)) : lastY);

        return {
            x: x,
            y: y
        };
    },

    componentWillReceiveProps: function(newProps) {
        var image = this.state.image;

        if (this.props.image != newProps.image) {
            this.loadImage(newProps.image);
        } else  if (image.resource) {
            var width =  (image.width / this.props.scale) * newProps.scale;
            var height = (image.width / this.props.scale) * newProps.scale;

            var minHeight = this.props.height;
            var minWidth  = this.props.width;

            if (width > height) {
                // this is an horizontal image
                height = height <= minHeight ? minHeight : height;
                width  = (image.width*(height / image.height));
            } else {
                // this is an vertical image
                width  = width <= minWidth ? minWidth : width;
                height = (image.height*(width / image.width));
            }

            var position = this.calculatePosition(width, height);

            this.setState({ image: { height: height, width: width, x: position.x, y: position.y, resource: image.resource }});
        }
    },

    drawImage: function(context) {
        var image = this.state.image;
        if (image.resource) {
            context.save();
            context.globalCompositeOperation = 'destination-over';
            context.drawImage(image.resource, image.x, image.y, image.width, image.height);
            context.restore();
        }
    },

    paint: function(context) {
        context.save();
        context.translate(0, 0);
        context.fillStyle = "rgba(255, 255, 255, 0.5)";

        var dimensions = this.getDimensions();

        var borderSize = dimensions.border;
        var height = dimensions.canvas.height;
        var width = dimensions.canvas.width;

        context.fillRect(0, 0, width, borderSize); // top
        context.fillRect(0, height-borderSize, width, borderSize); // bottom
        context.fillRect(0, borderSize, borderSize, height-(borderSize*2)); // left
        context.fillRect(width-borderSize, borderSize, borderSize, height-(borderSize*2)); // right

        context.restore();
    },

    handleMouseDown: function() {
        this.setState({
            drag: true,
            mx: null,
            my: null
        });
    },
    handleMouseUp: function() {
        if (this.state.drag) {
            this.setState({ drag: false });
        }
    },

    handleMouseMove: function(e) {
        if (this.state.drag) {
            var dimensions = this.getDimensions();

=======
(function (root, factory) {
    if (typeof define === 'function' && define.amd) {
        // AMD. Register as an anonymous module.
        define(['react'], factory);
    } else if (typeof exports === 'object') {
        // Node. Does not work with strict CommonJS, but
        // only CommonJS-like environments that support module.exports,
        // like Node.
        module.exports = factory(require('react'), root);
    } else {
        // Browser globals (root is window)
        root.AvatarEditor = factory(root.React, root);
    }
}(this, function (React, global) {
    global = global || window
    var TOUCH = global.document && ( 'ontouchstart' in global.document || (global.document.navigator && global.document.navigator.msMaxTouchPoints) );
    var MOBILE_EVENTS = { down: 'onTouchStart', drag: 'onTouchMove', drop: 'onTouchEnd', move: 'touchmove', up: 'touchend' };
    var DESKTOP_EVENTS = { down: 'onMouseDown', drag: 'onDragOver', drop: 'onDrop', move: 'mousemove', up: 'mouseup' }
    var DEVICE_EVENTS = TOUCH ? MOBILE_EVENTS : DESKTOP_EVENTS;

    return React.createClass({
        propTypes: {
            scale: React.PropTypes.number,
            image: React.PropTypes.string,
            border: React.PropTypes.number,
            width: React.PropTypes.number,
            height: React.PropTypes.number,
            color: React.PropTypes.arrayOf(React.PropTypes.number),
            onImageReady: React.PropTypes.func,
        },

        getDefaultProps: function () {
            return {
                scale: 1,
                border: 25,
                width: 200,
                height: 200,
                color: [0, 0, 0, 0.5],
                onImageReady: function() {}
            }
        },

        getInitialState: function () {
            return {
                drag: false,
                my: null,
                mx: null,
                image: {
                    x: 0,
                    y: 0
                }
            };
        },

        getDimensions: function () {
            return {
                width: this.props.width,
                height: this.props.height,
                border: this.props.border,
                canvas: {
                    width: this.props.width + (this.props.border * 2),
                    height: this.props.height + (this.props.border * 2)
                }
            }
        },

        getImage: function (type, quality) {
            var dom = document.createElement('canvas');
            var context = dom.getContext('2d');
            var dimensions = this.getDimensions();

            dom.width = dimensions.width;
            dom.height = dimensions.height;

            context.globalCompositeOperation = 'destination-over';

            var imageState = this.state.image;

            this.paintImage(context, {
                resource: imageState.resource,
                x: imageState.x - dimensions.border,
                y: imageState.y - dimensions.border,
                width: imageState.width,
                height: imageState.height
            });

            return dom.toDataURL(type, quality);
        },

        isDataURL: function(str) {
            regex = /^\s*data:([a-z]+\/[a-z]+(;[a-z\-]+\=[a-z\-]+)?)?(;base64)?,[a-z0-9\!\$\&\'\,\(\)\*\+\,\;\=\-\.\_\~\:\@\/\?\%\s]*\s*$/i;
            return !!str.match(regex);
        },

        loadImage: function (imageURL) {
            var imageObj = new Image();
            imageObj.onload = this.handleImageReady.bind(this, imageObj);
            if (!this.isDataURL(imageURL)) imageObj.crossOrigin = 'anonymous';
            imageObj.src = imageURL;
        },

        componentDidMount: function () {
            var context = this.getDOMNode().getContext('2d');
            if (this.props.image) {
                this.loadImage(this.props.image);
            }
            this.paint(context);
            document && document.addEventListener('mousemove', this.handleMouseMove, false);
            document && document.addEventListener('mouseup', this.handleMouseUp, false);
        },

        componentWillUnmount: function () {
            document && document.removeEventListener('mousemove', this.handleMouseMove, false);
            document && document.removeEventListener('mouseup', this.handleMouseUp, false);
        },

        componentDidUpdate: function () {
            var context = this.getDOMNode().getContext('2d');
            context.clearRect(0, 0, this.getDimensions().canvas.width, this.getDimensions().canvas.height);
            this.paint(context);
            this.paintImage(context, this.state.image);
        },

        handleImageReady: function (image) {
            var imageState = this.getInitialSize(image.width, image.height);
            imageState.resource = image;
            imageState.x = this.props.border;
            imageState.y = this.props.border;
            this.setState({drag: false, image: imageState}, this.props.onImageReady);                        
        },

        getInitialSize: function (width, height) {
            var newHeight, newWidth, dimensions, canvasRatio, imageRatio;

            dimensions = this.getDimensions();

            canvasRatio = dimensions.height / dimensions.width;
            imageRatio = height / width;

            if (canvasRatio > imageRatio) {
                newHeight = (this.getDimensions().height);
                newWidth = (width * (newHeight / height));
            } else {
                newWidth = (this.getDimensions().width);
                newHeight = (height * (newWidth / width));
            }

            return {
                height: newHeight,
                width: newWidth
            };
        },

        componentWillReceiveProps: function (newProps) {
            var image = this.state.image;

            if (this.props.image != newProps.image) {
                this.loadImage(newProps.image);
            }
        },

        paintImage: function (context, image) {
            if (image.resource) {
                var position = this.calculatePosition(image);
                context.save();
                context.globalCompositeOperation = 'destination-over';
                context.drawImage(image.resource, image.x, image.y, position.width, position.height);
                context.restore();
            }
        },

        calculatePosition: function (image) {
            image = image || this.state.image;
            var x, y, width, height, dimensions = this.getDimensions();

            width = image.width * this.props.scale;
            height = image.height * this.props.scale;
            var widthDiff = (width - image.width) / 2;
            var heightDiff = (height - image.height) / 2;
            x = image.x - widthDiff;
            y = image.y - heightDiff;

            // top and left border bounding
            x = Math.min(x, dimensions.border);
            y = Math.min(y, dimensions.border);

            // right and bottom
            var fromBottom = height + (y - dimensions.border);
            y = fromBottom > dimensions.height ? y : (y + (dimensions.height - fromBottom));
            var fromRight = width + (x - dimensions.border);
            x = fromRight > dimensions.width ? x : (x + (dimensions.width - fromRight));

            return {
                x: x,
                y: y,
                height: height,
                width: width
            }
        },

        paint: function (context) {
            context.save();
            context.translate(0, 0);
            context.fillStyle = "rgba("+this.props.color.slice(0, 4).join(",")+")";

            var dimensions = this.getDimensions();

            var borderSize = dimensions.border;
            var height = dimensions.canvas.height;
            var width = dimensions.canvas.width;

            context.fillRect(0, 0, width, borderSize); // top
            context.fillRect(0, height - borderSize, width, borderSize); // bottom
            context.fillRect(0, borderSize, borderSize, height - (borderSize * 2)); // left
            context.fillRect(width - borderSize, borderSize, borderSize, height - (borderSize * 2)); // right

            context.restore();
        },

        handleMouseDown: function () {
            this.setState({
                drag: true,
                mx: null,
                my: null
            });
        },
        handleMouseUp: function () {
            if (this.state.drag) {
                this.setState({drag: false});
            }
        },

        handleMouseMove: function (e) {
            if (false == this.state.drag) {
                return;
            }

            var newState = {}
            var dimensions = this.getDimensions();
>>>>>>> f06053b0
            var imageState = this.state.image;
            var lastX = imageState.x;
            var lastY = imageState.y;

<<<<<<< HEAD
            if (this.state.mx && this.state.my) {
                var xDiff = this.state.mx - e.clientX;
                var yDiff = this.state.my - e.clientY;
                var x = Math.min(lastX - xDiff, dimensions.border);
                var y = Math.min(lastY - yDiff, dimensions.border);
            } else {
                var x = lastX;
                var y = lastY;
            }
            var width  = imageState.width;
            var height = imageState.height;

            var left = (width  <= dimensions.width)  ? dimensions.border : (width  + x <= dimensions.width  + dimensions.border ? lastX : x);
            var top =  (height <= dimensions.height) ? dimensions.border : (height + y <= dimensions.height + dimensions.border ? lastY : y);

            imageState.x = left;
            imageState.y = top;
            this.setState({ mx: e.clientX, my: e.clientY, image: imageState });
        }
    },

    handleDragOver: function(e) {
        e.preventDefault();
    },
    handleDrop: function(e) {
        e.stopPropagation();
        e.preventDefault();

        var reader = new FileReader();
        reader.onload = this.handleUploadReady;
        reader.readAsDataURL(e.dataTransfer.files[0]);
    },
    handleUploadReady: function(e) {
        this.loadImage(e.target.result);
    },

    render: function() {
        return React.createElement('canvas', {
            width: this.getDimensions().canvas.width,
            height: this.getDimensions().canvas.height,
            onMouseDown: this.handleMouseDown,
            onDragOver: this.handleDragOver,
            onDrop: this.handleDrop
        }, null);
    }

});


module.exports = AvatarEditor;
=======
            var mousePositionX = TOUCH ? event.targetTouches[0].pageX : e.clientX;
            var mousePositionY = TOUCH ? event.targetTouches[0].pageY : e.clientY;

            newState = { mx: mousePositionX, my: mousePositionY, image: imageState };

            if (this.state.mx && this.state.my) {
                var xDiff = this.state.mx - mousePositionX;
                var yDiff = this.state.my - mousePositionY;

                imageState.y = this.getBoundedY(lastY - yDiff);
                imageState.x = this.getBoundedX(lastX - xDiff);
            }

            this.setState(newState);
        },

        getBoundedX: function (x) {
            var image = this.state.image;
            var dimensions = this.getDimensions();
            var scale = this.props.scale;
            var widthDiff = Math.ceil((image.width * scale - image.width) / 2);
            var rightPoint = Math.floor(-image.width*scale + dimensions.width + dimensions.border);
            var leftPoint = dimensions.border;

            var result;
            if (x - widthDiff >= dimensions.border) result = dimensions.border + widthDiff;
            if (x < rightPoint) result = rightPoint;
            if (x > leftPoint) result = leftPoint;

            return result || x;
        },

        getBoundedY: function (y) {
            var image = this.state.image;
            var dimensions = this.getDimensions();
            var scale = this.props.scale;
            var heightDiff = Math.ceil((image.height * scale - image.height) / 2);
            var bottomPoint = Math.ceil((-image.height * scale + dimensions.height + dimensions.border));
            var topPoint = dimensions.border;

            var result;
            if (y - heightDiff >= dimensions.border) result = dimensions.border + heightDiff;
            if (y < bottomPoint) result = bottomPoint;
            if (y > topPoint) result = topPoint;

            return result || y;
        },

        handleDragOver: function (e) {
            e.preventDefault();
        },

        handleDrop: function (e) {
            e.stopPropagation();
            e.preventDefault();

            var reader = new FileReader();
            reader.onload = this.handleUploadReady;
            reader.readAsDataURL(e.dataTransfer.files[0]);
        },

        handleUploadReady: function (e) {
            this.loadImage(e.target.result);
        },

        render: function () {
            var attributes = {
                width: this.getDimensions().canvas.width,
                height: this.getDimensions().canvas.height,
            }
            attributes[DESKTOP_EVENTS['down']] =  this.handleMouseDown;
            attributes[DESKTOP_EVENTS['drag']] =  this.handleDragOver;
            attributes[DESKTOP_EVENTS['drop']] =  this.handleDrop;
            if(TOUCH){
                attributes[MOBILE_EVENTS['down']] =  this.handleMouseDown;
                attributes[MOBILE_EVENTS['drag']] =  this.handleDragOver;
                attributes[MOBILE_EVENTS['drop']] =  this.handleDrop;
            }
            return React.createElement('canvas', attributes, null);
        }

    });

}));
>>>>>>> f06053b0
<|MERGE_RESOLUTION|>--- conflicted
+++ resolved
@@ -1,209 +1,3 @@
-<<<<<<< HEAD
-/** @jsx React.DOM */
-var React = require('react');
-
-var AvatarEditor = React.createClass({
-    propTypes: {
-        scale: React.PropTypes.number,
-        image: React.PropTypes.string,
-        border: React.PropTypes.number,
-        width: React.PropTypes.number,
-        height: React.PropTypes.number
-    },
-    getDefaultProps: function() {
-        return {
-            scale: 1,
-            border: 25,
-            width: 250,
-            height: 250
-        }
-    },
-    getInitialState: function() {
-        return {
-            drag: false,
-            my: null,
-            mx: null,
-            image: {
-                x: 0,
-                y: 0
-            }
-        };
-    },
-
-    getDimensions: function() {
-        return {
-            width:  this.props.width,
-            height: this.props.height,
-            border: this.props.border,
-            canvas: {
-                width:  this.props.width  + (this.props.border * 2),
-                height: this.props.height + (this.props.border * 2)
-            }
-        }
-    },
-
-    getImage: function() {
-        var dom = document.createElement('canvas');
-        var context = dom.getContext('2d');
-        var border = this.getDimensions().border;
-        var image = this.state.image;
-
-        dom.width  = this.props.width;
-        dom.height = this.props.height;
-
-        context.globalCompositeOperation = 'destination-over';
-        context.drawImage(image.resource, image.x - border, image.y - border, image.width, image.height);
-
-        return dom.toDataURL();
-    },
-
-    loadImage: function(imageURL) {
-        var imageObj = new Image();
-        imageObj.onload = this.handleImageReady.bind(this, imageObj);
-        imageObj.src = imageURL;
-    },
-
-    componentDidMount: function() {
-        var context = this.getDOMNode().getContext('2d');
-        if (this.props.image) {
-            this.loadImage(this.props.image);
-        }
-        this.paint(context);
-        document.addEventListener('mousemove', this.handleMouseMove, false);
-        document.addEventListener('mouseup', this.handleMouseUp, false);
-    },
-
-    componentWillUnmount: function() {
-        document.removeEventListener('mousemove', this.handleMouseMove, false);
-        document.removeEventListener('mouseup', this.handleMouseUp, false);
-    },
-
-    componentDidUpdate: function() {
-        var context = this.getDOMNode().getContext('2d');
-        context.clearRect(0, 0, this.getDimensions().canvas.width, this.getDimensions().canvas.height);
-        this.paint(context);
-        this.drawImage(context);
-    },
-
-    handleImageReady: function(image) {
-        var imageState = this.getInitialSizeAndPosition(image.width, image.height);
-        imageState.resource = image;
-        this.setState({ drag: false, image: imageState });
-    },
-
-    getInitialSizeAndPosition: function(width, height) {
-        var newHeight, newWidth;
-
-        if (width > height) {
-            newHeight = (this.getDimensions().height);
-            newWidth  = (width * (newHeight / height));
-        } else {
-            newWidth  = (this.getDimensions().width);
-            newHeight = (height * (newWidth / width));
-        }
-
-        var position = this.calculatePosition(newWidth, newHeight);
-
-        return {
-            height: newHeight,
-            width: newWidth,
-            x: position.x,
-            y: position.y
-        };
-    },
-
-    calculatePosition: function(width, height) {
-        var dimensions = this.getDimensions();
-        var borderX = dimensions.height + dimensions.border;
-        var borderY = dimensions.width  + dimensions.border;
-
-        var lastX = this.state.image.x;
-        var lastY = this.state.image.y;
-
-        var x = Math.round((width  + lastX <= borderX) ? lastX + (borderX - (width  + lastX)) : lastX);
-        var y = Math.round((height + lastY <= borderY) ? lastY + (borderY - (height + lastY)) : lastY);
-
-        return {
-            x: x,
-            y: y
-        };
-    },
-
-    componentWillReceiveProps: function(newProps) {
-        var image = this.state.image;
-
-        if (this.props.image != newProps.image) {
-            this.loadImage(newProps.image);
-        } else  if (image.resource) {
-            var width =  (image.width / this.props.scale) * newProps.scale;
-            var height = (image.width / this.props.scale) * newProps.scale;
-
-            var minHeight = this.props.height;
-            var minWidth  = this.props.width;
-
-            if (width > height) {
-                // this is an horizontal image
-                height = height <= minHeight ? minHeight : height;
-                width  = (image.width*(height / image.height));
-            } else {
-                // this is an vertical image
-                width  = width <= minWidth ? minWidth : width;
-                height = (image.height*(width / image.width));
-            }
-
-            var position = this.calculatePosition(width, height);
-
-            this.setState({ image: { height: height, width: width, x: position.x, y: position.y, resource: image.resource }});
-        }
-    },
-
-    drawImage: function(context) {
-        var image = this.state.image;
-        if (image.resource) {
-            context.save();
-            context.globalCompositeOperation = 'destination-over';
-            context.drawImage(image.resource, image.x, image.y, image.width, image.height);
-            context.restore();
-        }
-    },
-
-    paint: function(context) {
-        context.save();
-        context.translate(0, 0);
-        context.fillStyle = "rgba(255, 255, 255, 0.5)";
-
-        var dimensions = this.getDimensions();
-
-        var borderSize = dimensions.border;
-        var height = dimensions.canvas.height;
-        var width = dimensions.canvas.width;
-
-        context.fillRect(0, 0, width, borderSize); // top
-        context.fillRect(0, height-borderSize, width, borderSize); // bottom
-        context.fillRect(0, borderSize, borderSize, height-(borderSize*2)); // left
-        context.fillRect(width-borderSize, borderSize, borderSize, height-(borderSize*2)); // right
-
-        context.restore();
-    },
-
-    handleMouseDown: function() {
-        this.setState({
-            drag: true,
-            mx: null,
-            my: null
-        });
-    },
-    handleMouseUp: function() {
-        if (this.state.drag) {
-            this.setState({ drag: false });
-        }
-    },
-
-    handleMouseMove: function(e) {
-        if (this.state.drag) {
-            var dimensions = this.getDimensions();
-
-=======
 (function (root, factory) {
     if (typeof define === 'function' && define.amd) {
         // AMD. Register as an anonymous module.
@@ -443,63 +237,10 @@
 
             var newState = {}
             var dimensions = this.getDimensions();
->>>>>>> f06053b0
             var imageState = this.state.image;
             var lastX = imageState.x;
             var lastY = imageState.y;
 
-<<<<<<< HEAD
-            if (this.state.mx && this.state.my) {
-                var xDiff = this.state.mx - e.clientX;
-                var yDiff = this.state.my - e.clientY;
-                var x = Math.min(lastX - xDiff, dimensions.border);
-                var y = Math.min(lastY - yDiff, dimensions.border);
-            } else {
-                var x = lastX;
-                var y = lastY;
-            }
-            var width  = imageState.width;
-            var height = imageState.height;
-
-            var left = (width  <= dimensions.width)  ? dimensions.border : (width  + x <= dimensions.width  + dimensions.border ? lastX : x);
-            var top =  (height <= dimensions.height) ? dimensions.border : (height + y <= dimensions.height + dimensions.border ? lastY : y);
-
-            imageState.x = left;
-            imageState.y = top;
-            this.setState({ mx: e.clientX, my: e.clientY, image: imageState });
-        }
-    },
-
-    handleDragOver: function(e) {
-        e.preventDefault();
-    },
-    handleDrop: function(e) {
-        e.stopPropagation();
-        e.preventDefault();
-
-        var reader = new FileReader();
-        reader.onload = this.handleUploadReady;
-        reader.readAsDataURL(e.dataTransfer.files[0]);
-    },
-    handleUploadReady: function(e) {
-        this.loadImage(e.target.result);
-    },
-
-    render: function() {
-        return React.createElement('canvas', {
-            width: this.getDimensions().canvas.width,
-            height: this.getDimensions().canvas.height,
-            onMouseDown: this.handleMouseDown,
-            onDragOver: this.handleDragOver,
-            onDrop: this.handleDrop
-        }, null);
-    }
-
-});
-
-
-module.exports = AvatarEditor;
-=======
             var mousePositionX = TOUCH ? event.targetTouches[0].pageX : e.clientX;
             var mousePositionY = TOUCH ? event.targetTouches[0].pageY : e.clientY;
 
@@ -583,5 +324,4 @@
 
     });
 
-}));
->>>>>>> f06053b0
+}));