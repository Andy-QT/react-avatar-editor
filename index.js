/** @jsx React.DOM */
<<<<<<< HEAD
var React = require('react');

var AvatarEditor = React.createClass({
    propTypes: {
        scale: React.PropTypes.number,
        image: React.PropTypes.string,
        border: React.PropTypes.number,
        width: React.PropTypes.number,
        height: React.PropTypes.number
    },
    getDefaultProps: function() {
        return {
            scale: 1,
            border: 25,
            width: 200,
            height: 200
        }
    },
    getInitialState: function() {
        return {
            drag: false,
            my: null,
            mx: null,
            image: {
                x: 0,
                y: 0
            }
        };
    },

    getDimensions: function() {
        return {
            width:  this.props.width,
            height: this.props.height,
            border: this.props.border,
            canvas: {
                width:  this.props.width  + (this.props.border * 2),
                height: this.props.height + (this.props.border * 2)
            }
        }
    },

    getImage: function() {
        var dom = document.createElement('canvas');
        var context = dom.getContext('2d');
        var border = this.getDimensions().border;
        var image = this.state.image;

        dom.width  = this.props.width;
        dom.height = this.props.height;

        context.globalCompositeOperation = 'destination-over';
        this.paintImage(context, this.props.width/2);

        return dom.toDataURL();
    },

    loadImage: function(imageURL) {
        var imageObj = new Image();
        imageObj.onload = this.handleImageReady.bind(this, imageObj);
        imageObj.crossOrigin = 'anonymous';
        imageObj.src = imageURL;
    },

    componentDidMount: function() {
        var context = this.getDOMNode().getContext('2d');
        if (this.props.image) {
            this.loadImage(this.props.image);
        }
        this.paint(context);
        document.addEventListener('mousemove', this.handleMouseMove, false);
        document.addEventListener('mouseup', this.handleMouseUp, false);
    },

    componentWillUnmount: function() {
        document.removeEventListener('mousemove', this.handleMouseMove, false);
        document.removeEventListener('mouseup', this.handleMouseUp, false);
    },

    componentDidUpdate: function() {
        var context = this.getDOMNode().getContext('2d');
        context.clearRect(0, 0, this.getDimensions().canvas.width, this.getDimensions().canvas.height);
        this.paint(context);
        this.paintImage(context, this.getDimensions().canvas.width/2);
    },

    handleImageReady: function(image) {
        var imageState = this.getInitialSize(image.width, image.height);
        imageState.resource = image;
        imageState.x = this.props.border;
        imageState.y = this.props.border;
        this.setState({ drag: false, image: imageState });
    },

    getInitialSize: function(width, height) {
        var newHeight, newWidth;

        if (width > height) {
            newHeight = (this.getDimensions().height);
            newWidth  = (width * (newHeight / height));
        } else {
            newWidth  = (this.getDimensions().width);
            newHeight = (height * (newWidth / width));
        }

        return {
            height: newHeight,
            width: newWidth
        };
    },

    componentWillReceiveProps: function(newProps) {
        var image = this.state.image;

        if (this.props.image != newProps.image) {
            this.loadImage(newProps.image);
        } else if (this.props.scale !== newProps.scale) {
            this.setState({ lastScale: this.props.scale });
        }
    },

    paintImage: function(context, size) {
        var image = this.state.image;
        if (image.resource) {
            var position = this.calculatePosition(image);
            context.save();
            context.globalCompositeOperation = 'destination-over';
            context.drawImage(image.resource, position.x, position.y, position.width, position.height);
            context.restore();
        }
    },

    calculatePosition: function(image) {
        var x, y, width, height, dimensions = this.getDimensions();

        width = image.width*this.props.scale;
        height = image.height*this.props.scale;
        var widthDiff = (width-image.width)/2;
        var heightDiff = (height-image.height)/2;
        x = image.x-widthDiff;
        y = image.y-heightDiff;

        // top and left border bounding
        x = Math.min(x, dimensions.border);
        y = Math.min(y, dimensions.border);

        // right and bottom
        var fromBottom = height+(y-dimensions.border);
        y = fromBottom > dimensions.height ? y : (y+(dimensions.height-fromBottom));
        var fromRight = width+(x-dimensions.border);
        x = fromRight > dimensions.width ? x: (x+(dimensions.width-fromRight));

        return {
            x: x,
            y: y,
            height: height,
            width: width
        }
    },

    paint: function(context) {
        context.save();
        context.translate(0, 0);
        context.fillStyle = "rgba(0, 0, 0, 0.5)";

        var dimensions = this.getDimensions();

        var borderSize = dimensions.border;
        var height = dimensions.canvas.height;
        var width = dimensions.canvas.width;

        context.fillRect(0, 0, width, borderSize); // top
        context.fillRect(0, height-borderSize, width, borderSize); // bottom
        context.fillRect(0, borderSize, borderSize, height-(borderSize*2)); // left
        context.fillRect(width-borderSize, borderSize, borderSize, height-(borderSize*2)); // right

        context.restore();
    },

    handleMouseDown: function() {
        this.setState({
            drag: true,
            mx: null,
            my: null
        });
    },
    handleMouseUp: function() {
        if (this.state.drag) {
            this.setState({ drag: false });
        }
    },

    handleMouseMove: function(e) {
        if (false == this.state.drag) {
            return;
        }

        var newState = {}
        var dimensions = this.getDimensions();
        var imageState = this.state.image;
        var lastX = imageState.x;
        var lastY = imageState.y;

        var mousePositionX = e.clientX;
        var mousePositionY = e.clientY;

        newState = { mx: mousePositionX, my: mousePositionY, image: imageState };

        if (this.state.mx && this.state.my) {
            var xDiff = this.state.mx - mousePositionX;
            var yDiff = this.state.my - mousePositionY;
            xDiff = Math.max(-5, Math.min(5, xDiff));
            yDiff = Math.max(-5, Math.min(5, yDiff));

            var x = lastX - xDiff;
            var y = lastY - yDiff;

            var yMove = yDiff < 0 ? 'down' : 'up';
            var xMove = xDiff < 0 ? 'right' : 'left';

            imageState.y = y;
            imageState.x = x;

        }

        this.setState(newState);
    },

    handleDragOver: function(e) {
        e.preventDefault();
    },
    handleDrop: function(e) {
        e.stopPropagation();
        e.preventDefault();

        var reader = new FileReader();
        reader.onload = this.handleUploadReady;
        reader.readAsDataURL(e.dataTransfer.files[0]);
    },
    handleUploadReady: function(e) {
        this.loadImage(e.target.result);
    },

    render: function() {
        return React.createElement('canvas', {
            width: this.getDimensions().canvas.width,
            height: this.getDimensions().canvas.height,
            onMouseDown: this.handleMouseDown,
            onDragOver: this.handleDragOver,
            onDrop: this.handleDrop
        }, null);
=======
(function(root) {
    var factory = function(React) {
        return React.createClass({
            propTypes: {
                scale: React.PropTypes.number,
                image: React.PropTypes.string,
                border: React.PropTypes.number,
                width: React.PropTypes.number,
                height: React.PropTypes.number
            },
            getDefaultProps: function() {
                return {
                    scale: 1,
                    border: 25,
                    width: 250,
                    height: 250
                }
            },
            getInitialState: function() {
                return {
                    drag: false,
                    my: null,
                    mx: null,
                    image: {
                        x: 0,
                        y: 0
                    }
                };
            },

            getDimensions: function() {
                return {
                    width:  this.props.width,
                    height: this.props.height,
                    border: this.props.border,
                    canvas: {
                        width:  this.props.width  + (this.props.border * 2),
                        height: this.props.height + (this.props.border * 2)
                    }
                }
            },

            getImage: function() {
                var dom = document.createElement('canvas');
                var context = dom.getContext('2d');
                var border = this.getDimensions().border;
                var image = this.state.image;

                dom.width  = this.props.width;
                dom.height = this.props.height;

                context.globalCompositeOperation = 'destination-over';
                context.drawImage(image.resource, image.x - border, image.y - border, image.width, image.height);

                return dom.toDataURL();
            },

            loadImage: function(imageURL) {
                var imageObj = new Image();
                imageObj.onload = this.handleImageReady.bind(this, imageObj);
                imageObj.crossOrigin = 'anonymous';
                imageObj.src = imageURL;
            },

            componentDidMount: function() {
                var context = this.getDOMNode().getContext('2d');
                if (this.props.image) {
                    this.loadImage(this.props.image);
                }
                this.paint(context);
                document.addEventListener('mousemove', this.handleMouseMove, false);
                document.addEventListener('mouseup', this.handleMouseUp, false);
            },

            componentWillUnmount: function() {
                document.removeEventListener('mousemove', this.handleMouseMove, false);
                document.removeEventListener('mouseup', this.handleMouseUp, false);
            },

            componentDidUpdate: function() {
                var context = this.getDOMNode().getContext('2d');
                context.clearRect(0, 0, this.getDimensions().canvas.width, this.getDimensions().canvas.height);
                this.paint(context);
                this.drawImage(context);
            },

            handleImageReady: function(image) {
                var imageState = this.getInitialSizeAndPosition(image.width, image.height);
                imageState.resource = image;
                this.setState({ drag: false, image: imageState });
            },

            getInitialSizeAndPosition: function(width, height) {
                var newHeight, newWidth;

                if (width > height) {
                    newHeight = (this.getDimensions().height);
                    newWidth  = (width * (newHeight / height));
                } else {
                    newWidth  = (this.getDimensions().width);
                    newHeight = (height * (newWidth / width));
                }

                var position = this.calculatePosition(newWidth, newHeight);

                return {
                    height: newHeight,
                    width: newWidth,
                    x: position.x,
                    y: position.y
                };
            },

            calculatePosition: function(width, height) {
                var dimensions = this.getDimensions();
                var borderX = dimensions.height + dimensions.border;
                var borderY = dimensions.width  + dimensions.border;

                var lastX = this.state.image.x;
                var lastY = this.state.image.y;

                var x = Math.round((height + lastX <= borderX) ? lastX + (borderX - (height + lastX)) : lastX);
                var y = Math.round((width  + lastY <= borderY) ? lastY + (borderY - (width  + lastY)) : lastY);

                return {
                    x: x,
                    y: y
                };
            },

            componentWillReceiveProps: function(newProps) {
                var image = this.state.image;

                if (this.props.image != newProps.image) {
                    this.loadImage(newProps.image);
                } else  if (image.resource) {
                    var width =  (image.width / this.props.scale) * newProps.scale;
                    var height = (image.width / this.props.scale) * newProps.scale;

                    var minHeight = this.props.height;
                    var minWidth  = this.props.width;

                    if (width > height) {
                        // this is an horizontal image
                        height = height <= minHeight ? minHeight : height;
                        width  = (image.width*(height / image.height));
                    } else {
                        // this is an vertical image
                        width  = width <= minWidth ? minWidth : width;
                        height = (image.height*(width / image.width));
                    }

                    var position = this.calculatePosition(width, height);

                    this.setState({ image: { height: height, width: width, x: position.x, y: position.y, resource: image.resource }});
                }
            },

            drawImage: function(context) {
                var image = this.state.image;
                if (image.resource) {
                    context.save();
                    context.globalCompositeOperation = 'destination-over';
                    context.drawImage(image.resource, image.x, image.y, image.width, image.height);
                    context.restore();
                }
            },

            paint: function(context) {
                context.save();
                context.translate(0, 0);
                context.fillStyle = "rgba(255, 255, 255, 0.5)";

                var dimensions = this.getDimensions();

                var borderSize = dimensions.border;
                var height = dimensions.canvas.height;
                var width = dimensions.canvas.width;

                context.fillRect(0, 0, width, borderSize); // top
                context.fillRect(0, height-borderSize, width, borderSize); // bottom
                context.fillRect(0, borderSize, borderSize, height-(borderSize*2)); // left
                context.fillRect(width-borderSize, borderSize, borderSize, height-(borderSize*2)); // right

                context.restore();
            },

            handleMouseDown: function() {
                this.setState({
                    drag: true,
                    mx: null,
                    my: null
                });
            },
            handleMouseUp: function() {
                if (this.state.drag) {
                    this.setState({ drag: false });
                }
            },

            handleMouseMove: function(e) {
                if (this.state.drag) {
                    var dimensions = this.getDimensions();

                    var imageState = this.state.image;
                    var lastX = imageState.x;
                    var lastY = imageState.y;

                    if (this.state.mx && this.state.my) {
                        var xDiff = this.state.mx - e.clientX;
                        var yDiff = this.state.my - e.clientY;
                        var x = Math.min(lastX - xDiff, dimensions.border);
                        var y = Math.min(lastY - yDiff, dimensions.border);
                    } else {
                        var x = lastX;
                        var y = lastY;
                    }
                    var width  = imageState.width;
                    var height = imageState.height;

                    var left = (width  <= dimensions.width)  ? dimensions.border : (width  + x <= dimensions.width  + dimensions.border ? lastX : x);
                    var top =  (height <= dimensions.height) ? dimensions.border : (height + y <= dimensions.height + dimensions.border ? lastY : y);

                    imageState.x = left;
                    imageState.y = top;
                    this.setState({ mx: e.clientX, my: e.clientY, image: imageState });
                }
            },

            handleDragOver: function(e) {
                e.preventDefault();
            },
            handleDrop: function(e) {
                e.stopPropagation();
                e.preventDefault();

                var reader = new FileReader();
                reader.onload = this.handleUploadReady;
                reader.readAsDataURL(e.dataTransfer.files[0]);
            },
            handleUploadReady: function(e) {
                this.loadImage(e.target.result);
            },

            render: function() {
                return React.createElement('canvas', {
                    width: this.getDimensions().canvas.width,
                    height: this.getDimensions().canvas.height,
                    onMouseDown: this.handleMouseDown,
                    onDragOver: this.handleDragOver,
                    onDrop: this.handleDrop
                }, null);
            }


        });
    };

    if (typeof exports === 'object' && typeof module === 'object') {
        module.exports = factory(require("react"));
    } else if (typeof define === 'function' && define.amd) {
        define(["react"], factory);
    } else if (typeof exports === 'object') {
        exports.AvatarEditor = factory(require("react"));
    } else {
        root.AvatarEditor = factory(root.react);
>>>>>>> cda6adc2
    }
}(this));<|MERGE_RESOLUTION|>--- conflicted
+++ resolved
@@ -1,523 +1,276 @@
-/** @jsx React.DOM */
-<<<<<<< HEAD
-var React = require('react');
-
-var AvatarEditor = React.createClass({
-    propTypes: {
-        scale: React.PropTypes.number,
-        image: React.PropTypes.string,
-        border: React.PropTypes.number,
-        width: React.PropTypes.number,
-        height: React.PropTypes.number
-    },
-    getDefaultProps: function() {
-        return {
-            scale: 1,
-            border: 25,
-            width: 200,
-            height: 200
+(function (root, factory) {
+    if (typeof define === 'function' && define.amd) {
+        // AMD. Register as an anonymous module.
+        define(['react'], factory);
+    } else if (typeof exports === 'object') {
+        // Node. Does not work with strict CommonJS, but
+        // only CommonJS-like environments that support module.exports,
+        // like Node.
+        module.exports = factory(require('react'));
+    } else {
+        // Browser globals (root is window)
+        root.returnExports = factory(root.react);
+    }
+}(this, function (React) {
+
+    return React.createClass({
+        propTypes: {
+            scale: React.PropTypes.number,
+            image: React.PropTypes.string,
+            border: React.PropTypes.number,
+            width: React.PropTypes.number,
+            height: React.PropTypes.number
+        },
+        getDefaultProps: function () {
+            return {
+                scale: 1,
+                border: 25,
+                width: 200,
+                height: 200
+            }
+        },
+        getInitialState: function () {
+            return {
+                drag: false,
+                my: null,
+                mx: null,
+                image: {
+                    x: 0,
+                    y: 0
+                }
+            };
+        },
+
+        getDimensions: function () {
+            return {
+                width: this.props.width,
+                height: this.props.height,
+                border: this.props.border,
+                canvas: {
+                    width: this.props.width + (this.props.border * 2),
+                    height: this.props.height + (this.props.border * 2)
+                }
+            }
+        },
+
+        getImage: function () {
+            var dom = document.createElement('canvas');
+            var context = dom.getContext('2d');
+            var dimensions = this.getDimensions();
+
+            dom.width = dimensions.width;
+            dom.height = dimensions.height;
+
+            context.globalCompositeOperation = 'destination-over';
+
+            var imageState = this.state.image;
+
+            this.paintImage(context, {
+                resource: imageState.resource,
+                x: imageState.x - dimensions.border,
+                y: imageState.y - dimensions.border,
+                width: imageState.width,
+                height: imageState.height
+            });
+
+            return dom.toDataURL();
+        },
+
+        loadImage: function (imageURL) {
+            var imageObj = new Image();
+            imageObj.onload = this.handleImageReady.bind(this, imageObj);
+            imageObj.crossOrigin = 'anonymous';
+            imageObj.src = imageURL;
+        },
+
+        componentDidMount: function () {
+            var context = this.getDOMNode().getContext('2d');
+            if (this.props.image) {
+                this.loadImage(this.props.image);
+            }
+            this.paint(context);
+            document.addEventListener('mousemove', this.handleMouseMove, false);
+            document.addEventListener('mouseup', this.handleMouseUp, false);
+        },
+
+        componentWillUnmount: function () {
+            document.removeEventListener('mousemove', this.handleMouseMove, false);
+            document.removeEventListener('mouseup', this.handleMouseUp, false);
+        },
+
+        componentDidUpdate: function () {
+            var context = this.getDOMNode().getContext('2d');
+            context.clearRect(0, 0, this.getDimensions().canvas.width, this.getDimensions().canvas.height);
+            this.paint(context);
+            this.paintImage(context, this.state.image);
+        },
+
+        handleImageReady: function (image) {
+            var imageState = this.getInitialSize(image.width, image.height);
+            imageState.resource = image;
+            imageState.x = this.props.border;
+            imageState.y = this.props.border;
+            this.setState({drag: false, image: imageState});
+        },
+
+        getInitialSize: function (width, height) {
+            var newHeight, newWidth;
+
+            if (width > height) {
+                newHeight = (this.getDimensions().height);
+                newWidth = (width * (newHeight / height));
+            } else {
+                newWidth = (this.getDimensions().width);
+                newHeight = (height * (newWidth / width));
+            }
+
+            return {
+                height: newHeight,
+                width: newWidth
+            };
+        },
+
+        componentWillReceiveProps: function (newProps) {
+            var image = this.state.image;
+
+            if (this.props.image != newProps.image) {
+                this.loadImage(newProps.image);
+            } else if (this.props.scale !== newProps.scale) {
+                this.setState({lastScale: this.props.scale});
+            }
+        },
+
+        paintImage: function (context, image) {
+            if (image.resource) {
+                var position = this.calculatePosition(image);
+                context.save();
+                context.globalCompositeOperation = 'destination-over';
+                context.drawImage(image.resource, position.x, position.y, position.width, position.height);
+                context.restore();
+            }
+        },
+
+        calculatePosition: function (image) {
+            var x, y, width, height, dimensions = this.getDimensions();
+
+            width = image.width * this.props.scale;
+            height = image.height * this.props.scale;
+            var widthDiff = (width - image.width) / 2;
+            var heightDiff = (height - image.height) / 2;
+            x = image.x - widthDiff;
+            y = image.y - heightDiff;
+
+            // top and left border bounding
+            x = Math.min(x, dimensions.border);
+            y = Math.min(y, dimensions.border);
+
+            // right and bottom
+            var fromBottom = height + (y - dimensions.border);
+            y = fromBottom > dimensions.height ? y : (y + (dimensions.height - fromBottom));
+            var fromRight = width + (x - dimensions.border);
+            x = fromRight > dimensions.width ? x : (x + (dimensions.width - fromRight));
+
+            return {
+                x: x,
+                y: y,
+                height: height,
+                width: width
+            }
+        },
+
+        paint: function (context) {
+            context.save();
+            context.translate(0, 0);
+            context.fillStyle = "rgba(0, 0, 0, 0.5)";
+
+            var dimensions = this.getDimensions();
+
+            var borderSize = dimensions.border;
+            var height = dimensions.canvas.height;
+            var width = dimensions.canvas.width;
+
+            context.fillRect(0, 0, width, borderSize); // top
+            context.fillRect(0, height - borderSize, width, borderSize); // bottom
+            context.fillRect(0, borderSize, borderSize, height - (borderSize * 2)); // left
+            context.fillRect(width - borderSize, borderSize, borderSize, height - (borderSize * 2)); // right
+
+            context.restore();
+        },
+
+        handleMouseDown: function () {
+            this.setState({
+                drag: true,
+                mx: null,
+                my: null
+            });
+        },
+        handleMouseUp: function () {
+            if (this.state.drag) {
+                this.setState({drag: false});
+            }
+        },
+
+        handleMouseMove: function (e) {
+            if (false == this.state.drag) {
+                return;
+            }
+
+            var newState = {}
+            var dimensions = this.getDimensions();
+            var imageState = this.state.image;
+            var lastX = imageState.x;
+            var lastY = imageState.y;
+
+            var mousePositionX = e.clientX;
+            var mousePositionY = e.clientY;
+
+            newState = {mx: mousePositionX, my: mousePositionY, image: imageState};
+
+            if (this.state.mx && this.state.my) {
+                var xDiff = this.state.mx - mousePositionX;
+                var yDiff = this.state.my - mousePositionY;
+                xDiff = Math.max(-5, Math.min(5, xDiff));
+                yDiff = Math.max(-5, Math.min(5, yDiff));
+
+                var x = lastX - xDiff;
+                var y = lastY - yDiff;
+
+                var yMove = yDiff < 0 ? 'down' : 'up';
+                var xMove = xDiff < 0 ? 'right' : 'left';
+
+                imageState.y = y;
+                imageState.x = x;
+
+            }
+
+            this.setState(newState);
+        },
+
+        handleDragOver: function (e) {
+            e.preventDefault();
+        },
+        handleDrop: function (e) {
+            e.stopPropagation();
+            e.preventDefault();
+
+            var reader = new FileReader();
+            reader.onload = this.handleUploadReady;
+            reader.readAsDataURL(e.dataTransfer.files[0]);
+        },
+        handleUploadReady: function (e) {
+            this.loadImage(e.target.result);
+        },
+
+        render: function () {
+            return React.createElement('canvas', {
+                width: this.getDimensions().canvas.width,
+                height: this.getDimensions().canvas.height,
+                onMouseDown: this.handleMouseDown,
+                onDragOver: this.handleDragOver,
+                onDrop: this.handleDrop
+            }, null);
         }
-    },
-    getInitialState: function() {
-        return {
-            drag: false,
-            my: null,
-            mx: null,
-            image: {
-                x: 0,
-                y: 0
-            }
-        };
-    },
-
-    getDimensions: function() {
-        return {
-            width:  this.props.width,
-            height: this.props.height,
-            border: this.props.border,
-            canvas: {
-                width:  this.props.width  + (this.props.border * 2),
-                height: this.props.height + (this.props.border * 2)
-            }
-        }
-    },
-
-    getImage: function() {
-        var dom = document.createElement('canvas');
-        var context = dom.getContext('2d');
-        var border = this.getDimensions().border;
-        var image = this.state.image;
-
-        dom.width  = this.props.width;
-        dom.height = this.props.height;
-
-        context.globalCompositeOperation = 'destination-over';
-        this.paintImage(context, this.props.width/2);
-
-        return dom.toDataURL();
-    },
-
-    loadImage: function(imageURL) {
-        var imageObj = new Image();
-        imageObj.onload = this.handleImageReady.bind(this, imageObj);
-        imageObj.crossOrigin = 'anonymous';
-        imageObj.src = imageURL;
-    },
-
-    componentDidMount: function() {
-        var context = this.getDOMNode().getContext('2d');
-        if (this.props.image) {
-            this.loadImage(this.props.image);
-        }
-        this.paint(context);
-        document.addEventListener('mousemove', this.handleMouseMove, false);
-        document.addEventListener('mouseup', this.handleMouseUp, false);
-    },
-
-    componentWillUnmount: function() {
-        document.removeEventListener('mousemove', this.handleMouseMove, false);
-        document.removeEventListener('mouseup', this.handleMouseUp, false);
-    },
-
-    componentDidUpdate: function() {
-        var context = this.getDOMNode().getContext('2d');
-        context.clearRect(0, 0, this.getDimensions().canvas.width, this.getDimensions().canvas.height);
-        this.paint(context);
-        this.paintImage(context, this.getDimensions().canvas.width/2);
-    },
-
-    handleImageReady: function(image) {
-        var imageState = this.getInitialSize(image.width, image.height);
-        imageState.resource = image;
-        imageState.x = this.props.border;
-        imageState.y = this.props.border;
-        this.setState({ drag: false, image: imageState });
-    },
-
-    getInitialSize: function(width, height) {
-        var newHeight, newWidth;
-
-        if (width > height) {
-            newHeight = (this.getDimensions().height);
-            newWidth  = (width * (newHeight / height));
-        } else {
-            newWidth  = (this.getDimensions().width);
-            newHeight = (height * (newWidth / width));
-        }
-
-        return {
-            height: newHeight,
-            width: newWidth
-        };
-    },
-
-    componentWillReceiveProps: function(newProps) {
-        var image = this.state.image;
-
-        if (this.props.image != newProps.image) {
-            this.loadImage(newProps.image);
-        } else if (this.props.scale !== newProps.scale) {
-            this.setState({ lastScale: this.props.scale });
-        }
-    },
-
-    paintImage: function(context, size) {
-        var image = this.state.image;
-        if (image.resource) {
-            var position = this.calculatePosition(image);
-            context.save();
-            context.globalCompositeOperation = 'destination-over';
-            context.drawImage(image.resource, position.x, position.y, position.width, position.height);
-            context.restore();
-        }
-    },
-
-    calculatePosition: function(image) {
-        var x, y, width, height, dimensions = this.getDimensions();
-
-        width = image.width*this.props.scale;
-        height = image.height*this.props.scale;
-        var widthDiff = (width-image.width)/2;
-        var heightDiff = (height-image.height)/2;
-        x = image.x-widthDiff;
-        y = image.y-heightDiff;
-
-        // top and left border bounding
-        x = Math.min(x, dimensions.border);
-        y = Math.min(y, dimensions.border);
-
-        // right and bottom
-        var fromBottom = height+(y-dimensions.border);
-        y = fromBottom > dimensions.height ? y : (y+(dimensions.height-fromBottom));
-        var fromRight = width+(x-dimensions.border);
-        x = fromRight > dimensions.width ? x: (x+(dimensions.width-fromRight));
-
-        return {
-            x: x,
-            y: y,
-            height: height,
-            width: width
-        }
-    },
-
-    paint: function(context) {
-        context.save();
-        context.translate(0, 0);
-        context.fillStyle = "rgba(0, 0, 0, 0.5)";
-
-        var dimensions = this.getDimensions();
-
-        var borderSize = dimensions.border;
-        var height = dimensions.canvas.height;
-        var width = dimensions.canvas.width;
-
-        context.fillRect(0, 0, width, borderSize); // top
-        context.fillRect(0, height-borderSize, width, borderSize); // bottom
-        context.fillRect(0, borderSize, borderSize, height-(borderSize*2)); // left
-        context.fillRect(width-borderSize, borderSize, borderSize, height-(borderSize*2)); // right
-
-        context.restore();
-    },
-
-    handleMouseDown: function() {
-        this.setState({
-            drag: true,
-            mx: null,
-            my: null
-        });
-    },
-    handleMouseUp: function() {
-        if (this.state.drag) {
-            this.setState({ drag: false });
-        }
-    },
-
-    handleMouseMove: function(e) {
-        if (false == this.state.drag) {
-            return;
-        }
-
-        var newState = {}
-        var dimensions = this.getDimensions();
-        var imageState = this.state.image;
-        var lastX = imageState.x;
-        var lastY = imageState.y;
-
-        var mousePositionX = e.clientX;
-        var mousePositionY = e.clientY;
-
-        newState = { mx: mousePositionX, my: mousePositionY, image: imageState };
-
-        if (this.state.mx && this.state.my) {
-            var xDiff = this.state.mx - mousePositionX;
-            var yDiff = this.state.my - mousePositionY;
-            xDiff = Math.max(-5, Math.min(5, xDiff));
-            yDiff = Math.max(-5, Math.min(5, yDiff));
-
-            var x = lastX - xDiff;
-            var y = lastY - yDiff;
-
-            var yMove = yDiff < 0 ? 'down' : 'up';
-            var xMove = xDiff < 0 ? 'right' : 'left';
-
-            imageState.y = y;
-            imageState.x = x;
-
-        }
-
-        this.setState(newState);
-    },
-
-    handleDragOver: function(e) {
-        e.preventDefault();
-    },
-    handleDrop: function(e) {
-        e.stopPropagation();
-        e.preventDefault();
-
-        var reader = new FileReader();
-        reader.onload = this.handleUploadReady;
-        reader.readAsDataURL(e.dataTransfer.files[0]);
-    },
-    handleUploadReady: function(e) {
-        this.loadImage(e.target.result);
-    },
-
-    render: function() {
-        return React.createElement('canvas', {
-            width: this.getDimensions().canvas.width,
-            height: this.getDimensions().canvas.height,
-            onMouseDown: this.handleMouseDown,
-            onDragOver: this.handleDragOver,
-            onDrop: this.handleDrop
-        }, null);
-=======
-(function(root) {
-    var factory = function(React) {
-        return React.createClass({
-            propTypes: {
-                scale: React.PropTypes.number,
-                image: React.PropTypes.string,
-                border: React.PropTypes.number,
-                width: React.PropTypes.number,
-                height: React.PropTypes.number
-            },
-            getDefaultProps: function() {
-                return {
-                    scale: 1,
-                    border: 25,
-                    width: 250,
-                    height: 250
-                }
-            },
-            getInitialState: function() {
-                return {
-                    drag: false,
-                    my: null,
-                    mx: null,
-                    image: {
-                        x: 0,
-                        y: 0
-                    }
-                };
-            },
-
-            getDimensions: function() {
-                return {
-                    width:  this.props.width,
-                    height: this.props.height,
-                    border: this.props.border,
-                    canvas: {
-                        width:  this.props.width  + (this.props.border * 2),
-                        height: this.props.height + (this.props.border * 2)
-                    }
-                }
-            },
-
-            getImage: function() {
-                var dom = document.createElement('canvas');
-                var context = dom.getContext('2d');
-                var border = this.getDimensions().border;
-                var image = this.state.image;
-
-                dom.width  = this.props.width;
-                dom.height = this.props.height;
-
-                context.globalCompositeOperation = 'destination-over';
-                context.drawImage(image.resource, image.x - border, image.y - border, image.width, image.height);
-
-                return dom.toDataURL();
-            },
-
-            loadImage: function(imageURL) {
-                var imageObj = new Image();
-                imageObj.onload = this.handleImageReady.bind(this, imageObj);
-                imageObj.crossOrigin = 'anonymous';
-                imageObj.src = imageURL;
-            },
-
-            componentDidMount: function() {
-                var context = this.getDOMNode().getContext('2d');
-                if (this.props.image) {
-                    this.loadImage(this.props.image);
-                }
-                this.paint(context);
-                document.addEventListener('mousemove', this.handleMouseMove, false);
-                document.addEventListener('mouseup', this.handleMouseUp, false);
-            },
-
-            componentWillUnmount: function() {
-                document.removeEventListener('mousemove', this.handleMouseMove, false);
-                document.removeEventListener('mouseup', this.handleMouseUp, false);
-            },
-
-            componentDidUpdate: function() {
-                var context = this.getDOMNode().getContext('2d');
-                context.clearRect(0, 0, this.getDimensions().canvas.width, this.getDimensions().canvas.height);
-                this.paint(context);
-                this.drawImage(context);
-            },
-
-            handleImageReady: function(image) {
-                var imageState = this.getInitialSizeAndPosition(image.width, image.height);
-                imageState.resource = image;
-                this.setState({ drag: false, image: imageState });
-            },
-
-            getInitialSizeAndPosition: function(width, height) {
-                var newHeight, newWidth;
-
-                if (width > height) {
-                    newHeight = (this.getDimensions().height);
-                    newWidth  = (width * (newHeight / height));
-                } else {
-                    newWidth  = (this.getDimensions().width);
-                    newHeight = (height * (newWidth / width));
-                }
-
-                var position = this.calculatePosition(newWidth, newHeight);
-
-                return {
-                    height: newHeight,
-                    width: newWidth,
-                    x: position.x,
-                    y: position.y
-                };
-            },
-
-            calculatePosition: function(width, height) {
-                var dimensions = this.getDimensions();
-                var borderX = dimensions.height + dimensions.border;
-                var borderY = dimensions.width  + dimensions.border;
-
-                var lastX = this.state.image.x;
-                var lastY = this.state.image.y;
-
-                var x = Math.round((height + lastX <= borderX) ? lastX + (borderX - (height + lastX)) : lastX);
-                var y = Math.round((width  + lastY <= borderY) ? lastY + (borderY - (width  + lastY)) : lastY);
-
-                return {
-                    x: x,
-                    y: y
-                };
-            },
-
-            componentWillReceiveProps: function(newProps) {
-                var image = this.state.image;
-
-                if (this.props.image != newProps.image) {
-                    this.loadImage(newProps.image);
-                } else  if (image.resource) {
-                    var width =  (image.width / this.props.scale) * newProps.scale;
-                    var height = (image.width / this.props.scale) * newProps.scale;
-
-                    var minHeight = this.props.height;
-                    var minWidth  = this.props.width;
-
-                    if (width > height) {
-                        // this is an horizontal image
-                        height = height <= minHeight ? minHeight : height;
-                        width  = (image.width*(height / image.height));
-                    } else {
-                        // this is an vertical image
-                        width  = width <= minWidth ? minWidth : width;
-                        height = (image.height*(width / image.width));
-                    }
-
-                    var position = this.calculatePosition(width, height);
-
-                    this.setState({ image: { height: height, width: width, x: position.x, y: position.y, resource: image.resource }});
-                }
-            },
-
-            drawImage: function(context) {
-                var image = this.state.image;
-                if (image.resource) {
-                    context.save();
-                    context.globalCompositeOperation = 'destination-over';
-                    context.drawImage(image.resource, image.x, image.y, image.width, image.height);
-                    context.restore();
-                }
-            },
-
-            paint: function(context) {
-                context.save();
-                context.translate(0, 0);
-                context.fillStyle = "rgba(255, 255, 255, 0.5)";
-
-                var dimensions = this.getDimensions();
-
-                var borderSize = dimensions.border;
-                var height = dimensions.canvas.height;
-                var width = dimensions.canvas.width;
-
-                context.fillRect(0, 0, width, borderSize); // top
-                context.fillRect(0, height-borderSize, width, borderSize); // bottom
-                context.fillRect(0, borderSize, borderSize, height-(borderSize*2)); // left
-                context.fillRect(width-borderSize, borderSize, borderSize, height-(borderSize*2)); // right
-
-                context.restore();
-            },
-
-            handleMouseDown: function() {
-                this.setState({
-                    drag: true,
-                    mx: null,
-                    my: null
-                });
-            },
-            handleMouseUp: function() {
-                if (this.state.drag) {
-                    this.setState({ drag: false });
-                }
-            },
-
-            handleMouseMove: function(e) {
-                if (this.state.drag) {
-                    var dimensions = this.getDimensions();
-
-                    var imageState = this.state.image;
-                    var lastX = imageState.x;
-                    var lastY = imageState.y;
-
-                    if (this.state.mx && this.state.my) {
-                        var xDiff = this.state.mx - e.clientX;
-                        var yDiff = this.state.my - e.clientY;
-                        var x = Math.min(lastX - xDiff, dimensions.border);
-                        var y = Math.min(lastY - yDiff, dimensions.border);
-                    } else {
-                        var x = lastX;
-                        var y = lastY;
-                    }
-                    var width  = imageState.width;
-                    var height = imageState.height;
-
-                    var left = (width  <= dimensions.width)  ? dimensions.border : (width  + x <= dimensions.width  + dimensions.border ? lastX : x);
-                    var top =  (height <= dimensions.height) ? dimensions.border : (height + y <= dimensions.height + dimensions.border ? lastY : y);
-
-                    imageState.x = left;
-                    imageState.y = top;
-                    this.setState({ mx: e.clientX, my: e.clientY, image: imageState });
-                }
-            },
-
-            handleDragOver: function(e) {
-                e.preventDefault();
-            },
-            handleDrop: function(e) {
-                e.stopPropagation();
-                e.preventDefault();
-
-                var reader = new FileReader();
-                reader.onload = this.handleUploadReady;
-                reader.readAsDataURL(e.dataTransfer.files[0]);
-            },
-            handleUploadReady: function(e) {
-                this.loadImage(e.target.result);
-            },
-
-            render: function() {
-                return React.createElement('canvas', {
-                    width: this.getDimensions().canvas.width,
-                    height: this.getDimensions().canvas.height,
-                    onMouseDown: this.handleMouseDown,
-                    onDragOver: this.handleDragOver,
-                    onDrop: this.handleDrop
-                }, null);
-            }
-
-
-        });
-    };
-
-    if (typeof exports === 'object' && typeof module === 'object') {
-        module.exports = factory(require("react"));
-    } else if (typeof define === 'function' && define.amd) {
-        define(["react"], factory);
-    } else if (typeof exports === 'object') {
-        exports.AvatarEditor = factory(require("react"));
-    } else {
-        root.AvatarEditor = factory(root.react);
->>>>>>> cda6adc2
-    }
-}(this));+
+    });
+
+}));