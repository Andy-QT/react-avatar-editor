var React = require('react');
var Editor = require('../index.js');

var App = React.createClass({

    getInitialState: function() {
        return {
            scale: 1,
            preview: null
        };
    },

    componentDidMount: function() {
    },

    handleSave: function(data) {
        var img = this.refs.avatar.getImage();
        this.setState({preview: img});
    },

    handleScale: function() {
        var scale = this.refs.scale.getDOMNode().value;
        this.setState({scale: scale})
    },

    render: function() {
        return <div>
<<<<<<< HEAD
            <Editor ref="avatar" rotation={this.state.rotation} scale={this.state.scale} onSave={this.handleSave} image="example.jpg" />
=======
            <Editor ref="avatar" rotation={this.state.rotation} scale={parseFloat(this.state.scale)} onSave={this.handleSave} image="example.jpg" />
>>>>>>> f06053b0
            <br />
            <input name="scale" type="range" ref="scale" onChange={this.handleScale} min="1" max="2" step="0.01" defaultValue="1" />    <br />
            <br />
            <input type="button" onClick={this.handleSave} value="Preview" />
            <br />
            <img src={this.state.preview} />
        </div>
    }

});

React.render(React.createElement(App), document.getElementById('app'));<|MERGE_RESOLUTION|>--- conflicted
+++ resolved
@@ -25,11 +25,7 @@
 
     render: function() {
         return <div>
-<<<<<<< HEAD
-            <Editor ref="avatar" rotation={this.state.rotation} scale={this.state.scale} onSave={this.handleSave} image="example.jpg" />
-=======
             <Editor ref="avatar" rotation={this.state.rotation} scale={parseFloat(this.state.scale)} onSave={this.handleSave} image="example.jpg" />
->>>>>>> f06053b0
             <br />
             <input name="scale" type="range" ref="scale" onChange={this.handleScale} min="1" max="2" step="0.01" defaultValue="1" />    <br />
             <br />
