{
    "name": "react-avatar-editor",
    "version": "1.2.5",
    "description": "Facebook like avatar / profile picture component. Resize and crop your uploaded image using a intutive user interface.",
    "main": "index.es5.js",
    "scripts": {
        "demo": "node_modules/.bin/watchify example/app.js -o example/bundle.js -v",
        "transform": "node_modules/.bin/babel index.js --out-file index.es5.js",
        "build-watch": "node_modules/.bin/watchify index.js -s AvatarEditor -d -o dist/build.js -v",
        "build-debug": "node_modules/.bin/browserify index.js -d -s AvatarEditor > dist/build.js"
    },
    "author": {
        "name": "Moritz Schwoerer",
        "email": "mr.mosch@gmail.com"
    },
    "contributors": [
        {
            "name": "Daniel Lehr",
            "email": "daniellehr@gmx.de"
        }
    ],
    "repository": {
        "type": "git",
        "url": "git://github.com/mosch/react-avatar-editor.git"
    },
    "license": "MIT",
    "keywords": [
        "react-component",
        "reactjs",
        "react",
        "canvas",
        "avatar",
        "editor",
        "profile",
        "image"
    ],
    "devDependencies": {
        "babel": "^5.5.8",
        "react": "0.13.x",
        "http-server": "^0.7.4",
        "watchify": "^3.2.2",
        "reactify": "0.17.1",
        "uglifyjs": "^2.4.10"
<<<<<<< HEAD
    },
    "browserify": {
    "transform": [
      [
        "reactify",
        {
          "es6": true
        }
      ]
    ]
  }
}
=======
    }
}
>>>>>>> c4de3ad0
<|MERGE_RESOLUTION|>--- conflicted
+++ resolved
@@ -41,20 +41,5 @@
         "watchify": "^3.2.2",
         "reactify": "0.17.1",
         "uglifyjs": "^2.4.10"
-<<<<<<< HEAD
-    },
-    "browserify": {
-    "transform": [
-      [
-        "reactify",
-        {
-          "es6": true
-        }
-      ]
-    ]
-  }
-}
-=======
     }
-}
->>>>>>> c4de3ad0
+}