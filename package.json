--- conflicted
+++ resolved
@@ -1,10 +1,6 @@
 {
     "name": "react-avatar-editor",
-<<<<<<< HEAD
-    "version": "0.3.4",
-=======
     "version": "1.0.0",
->>>>>>> f06053b0
     "description": "Facebook like avatar / profile picture component. Resize and crop your uploaded image using a intutive user interface.",
     "main": "index.js",
     "scripts": {
@@ -24,24 +20,11 @@
         "reactjs",
         "react"
     ],
-<<<<<<< HEAD
-    "browserify": {
-        "transform": [
-            "reactify"
-        ]
-    },
-    "peerDependencies": {
-        "react": "0.12.x"
-    },
-    "devDependencies": {
-        "react": "0.12.x",
-=======
     "peerDependencies": {
         "react": "0.13.x"
     },
     "devDependencies": {
         "react": "^0.12",
->>>>>>> f06053b0
         "http-server": "^0.7.4",
         "watchify": "^2.1.1",
         "reactify": "0.17.1"
