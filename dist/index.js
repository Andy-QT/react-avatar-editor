--- conflicted
+++ resolved
@@ -1,479 +1,14 @@
-<<<<<<< HEAD
-(function (global, factory) {
-    if (typeof define === 'function' && define.amd) {
-        define(['exports', 'module'], factory);
-    } else if (typeof exports !== 'undefined' && typeof module !== 'undefined') {
-        factory(exports, module);
-    } else {
-        var mod = {
-            exports: {}
-        };
-        factory(mod.exports, mod);
-        global.index = mod.exports;
-    }
-})(this, function (exports, module) {
-    'use strict';
-
-    var _extends = Object.assign || function (target) { for (var i = 1; i < arguments.length; i++) { var source = arguments[i]; for (var key in source) { if (Object.prototype.hasOwnProperty.call(source, key)) { target[key] = source[key]; } } } return target; };
-
-    var React = require('react');
-    var ReactDOM = require('react-dom');
-
-    var isTouchDevice = !!(typeof window !== 'undefined' && typeof navigator !== 'undefined' && ('ontouchstart' in window || navigator.msMaxTouchPoints > 0));
-    var draggableEvents = {
-        touch: {
-            react: {
-                down: 'onTouchStart',
-                mouseDown: 'onMouseDown',
-                drag: 'onTouchMove',
-                drop: 'onTouchEnd',
-                move: 'onTouchMove',
-                mouseMove: 'onMouseMove',
-                up: 'onTouchEnd',
-                mouseUp: 'onMouseUp'
-            },
-            native: {
-                down: 'touchstart',
-                mouseDown: 'mousedown',
-                drag: 'touchmove',
-                drop: 'touchend',
-                move: 'touchmove',
-                mouseMove: 'mousemove',
-                up: 'touchend',
-                mouseUp: 'mouseup'
-            }
-        },
-        desktop: {
-            react: {
-                down: 'onMouseDown',
-                drag: 'onDragOver',
-                drop: 'onDrop',
-                move: 'onMouseMove',
-                up: 'onMouseUp'
-            },
-            native: {
-                down: 'mousedown',
-                drag: 'dragStart',
-                drop: 'drop',
-                move: 'mousemove',
-                up: 'mouseup'
-            }
-        }
-    };
-    var deviceEvents = isTouchDevice ? draggableEvents.touch : draggableEvents.desktop;
-
-    // Draws a rounded rectangle on a 2D context.
-    var drawRoundedRect = function drawRoundedRect(context, x, y, width, height, borderRadius) {
-        if (borderRadius === 0) {
-            context.rect(x, y, width, height);
-        } else {
-            var widthMinusRad = width - borderRadius;
-            var heightMinusRad = height - borderRadius;
-            context.translate(x, y);
-            context.arc(borderRadius, borderRadius, borderRadius, Math.PI, Math.PI * 1.5);
-            context.lineTo(widthMinusRad, 0);
-            context.arc(widthMinusRad, borderRadius, borderRadius, Math.PI * 1.5, Math.PI * 2);
-            context.lineTo(width, heightMinusRad);
-            context.arc(widthMinusRad, heightMinusRad, borderRadius, Math.PI * 2, Math.PI * 0.5);
-            context.lineTo(borderRadius, height);
-            context.arc(borderRadius, heightMinusRad, borderRadius, Math.PI * 0.5, Math.PI);
-            context.translate(-x, -y);
-        }
-    };
-
-    var AvatarEditor = React.createClass({
-        displayName: 'AvatarEditor',
-
-        propTypes: {
-            scale: React.PropTypes.number,
-            image: React.PropTypes.string,
-            border: React.PropTypes.number,
-            borderRadius: React.PropTypes.number,
-            width: React.PropTypes.number,
-            height: React.PropTypes.number,
-            color: React.PropTypes.arrayOf(React.PropTypes.number),
-            style: React.PropTypes.object,
-
-            onDropFile: React.PropTypes.func,
-            onLoadFailure: React.PropTypes.func,
-            onLoadSuccess: React.PropTypes.func,
-            onImageReady: React.PropTypes.func,
-            onMouseUp: React.PropTypes.func,
-            onMouseMove: React.PropTypes.func
-        },
-
-        getDefaultProps: function getDefaultProps() {
-            return {
-                scale: 1,
-                border: 25,
-                borderRadius: 0,
-                width: 200,
-                height: 200,
-                color: [0, 0, 0, 0.5],
-                style: {},
-                onDropFile: function onDropFile() {},
-                onLoadFailure: function onLoadFailure() {},
-                onLoadSuccess: function onLoadSuccess() {},
-                onImageReady: function onImageReady() {},
-                onMouseUp: function onMouseUp() {},
-                onMouseMove: function onMouseMove() {}
-            };
-        },
-
-        getInitialState: function getInitialState() {
-            return {
-                drag: false,
-                my: null,
-                mx: null,
-                image: {
-                    x: 0,
-                    y: 0
-                }
-            };
-        },
-
-        getDimensions: function getDimensions() {
-            return {
-                width: this.props.width,
-                height: this.props.height,
-                border: this.props.border,
-                canvas: {
-                    width: this.props.width + this.props.border * 2,
-                    height: this.props.height + this.props.border * 2
-                }
-            };
-        },
-
-        getImage: function getImage() {
-            // get relative coordinates (0 to 1)
-            var cropRect = this.getCroppingRect();
-            var image = this.state.image;
-
-            // get actual pixel coordinates
-            cropRect.x *= image.resource.width;
-            cropRect.y *= image.resource.height;
-            cropRect.width *= image.resource.width;
-            cropRect.height *= image.resource.height;
-
-            // create a canvas with the correct dimensions
-            var canvas = document.createElement('canvas');
-            canvas.width = cropRect.width;
-            canvas.height = cropRect.height;
-
-            // draw the full-size image at the correct position,
-            // the image gets truncated to the size of the canvas.
-            canvas.getContext('2d').drawImage(image.resource, -cropRect.x, -cropRect.y);
-
-            return canvas;
-        },
-
-        /**
-         * Get the image scaled to original canvas size.
-         * This was default in 4.x and is now kept as a legacy method.
-         */
-        getImageScaledToCanvas: function getImageScaledToCanvas() {
-            var _getDimensions = this.getDimensions();
-
-            var width = _getDimensions.width;
-            var height = _getDimensions.height;
-
-            var canvas = document.createElement('canvas');
-            canvas.width = width;
-            canvas.height = height;
-
-            // don't paint a border here, as it is the resulting image
-            this.paintImage(canvas.getContext('2d'), this.state.image, 0);
-
-            return canvas;
-        },
-
-        getCroppingRect: function getCroppingRect() {
-            var dim = this.getDimensions();
-            var frameRect = { x: dim.border, y: dim.border, width: dim.width, height: dim.height };
-            var imageRect = this.calculatePosition(this.state.image, dim.border);
-            return {
-                x: (frameRect.x - imageRect.x) / imageRect.width,
-                y: (frameRect.y - imageRect.y) / imageRect.height,
-                width: frameRect.width / imageRect.width,
-                height: frameRect.height / imageRect.height
-            };
-        },
-
-        isDataURL: function isDataURL(str) {
-            var regex = /^\s*data:([a-z]+\/[a-z]+(;[a-z\-]+\=[a-z\-]+)?)?(;base64)?,[a-z0-9\!\$\&\'\,\(\)\*\+\,\;\=\-\.\_\~\:\@\/\?\%\s]*\s*$/i;
-            return !!str.match(regex);
-        },
-
-        loadImage: function loadImage(imageURL) {
-            var imageObj = new Image();
-            imageObj.onload = this.handleImageReady.bind(this, imageObj);
-            imageObj.onerror = this.props.onLoadFailure;
-            if (!this.isDataURL(imageURL)) imageObj.crossOrigin = 'anonymous';
-            imageObj.src = imageURL;
-        },
-
-        componentDidMount: function componentDidMount() {
-            var context = ReactDOM.findDOMNode(this.refs.canvas).getContext('2d');
-            if (this.props.image) {
-                this.loadImage(this.props.image);
-            }
-            this.paint(context);
-            if (document) {
-                var nativeEvents = deviceEvents.native;
-                document.addEventListener(nativeEvents.move, this.handleMouseMove, false);
-                document.addEventListener(nativeEvents.up, this.handleMouseUp, false);
-                if (isTouchDevice) {
-                    document.addEventListener(nativeEvents.mouseMove, this.handleMouseMove, false);
-                    document.addEventListener(nativeEvents.mouseUp, this.handleMouseUp, false);
-                }
-            }
-
-            if (isTouchDevice && React.initializeTouchEvents) React.initializeTouchEvents(true);
-        },
-
-        componentWillUnmount: function componentWillUnmount() {
-            if (document) {
-                var nativeEvents = deviceEvents.native;
-                document.removeEventListener(nativeEvents.move, this.handleMouseMove, false);
-                document.removeEventListener(nativeEvents.up, this.handleMouseUp, false);
-                if (isTouchDevice) {
-                    document.removeEventListener(nativeEvents.mouseMove, this.handleMouseMove, false);
-                    document.removeEventListener(nativeEvents.mouseUp, this.handleMouseUp, false);
-                }
-            }
-        },
-
-        componentDidUpdate: function componentDidUpdate() {
-            var context = ReactDOM.findDOMNode(this.refs.canvas).getContext('2d');
-            context.clearRect(0, 0, this.getDimensions().canvas.width, this.getDimensions().canvas.height);
-            this.paint(context);
-            this.paintImage(context, this.state.image, this.props.border);
-        },
-
-        handleImageReady: function handleImageReady(image) {
-            var imageState = this.getInitialSize(image.width, image.height);
-            imageState.resource = image;
-            imageState.x = 0;
-            imageState.y = 0;
-            this.setState({ drag: false, image: imageState }, this.props.onImageReady);
-            this.props.onLoadSuccess(imageState);
-        },
-
-        getInitialSize: function getInitialSize(width, height) {
-            var newHeight, newWidth, dimensions, canvasRatio, imageRatio;
-
-            dimensions = this.getDimensions();
-
-            canvasRatio = dimensions.height / dimensions.width;
-            imageRatio = height / width;
-
-            if (canvasRatio > imageRatio) {
-                newHeight = this.getDimensions().height;
-                newWidth = width * (newHeight / height);
-            } else {
-                newWidth = this.getDimensions().width;
-                newHeight = height * (newWidth / width);
-            }
-
-            return {
-                height: newHeight,
-                width: newWidth
-            };
-        },
-
-        componentWillReceiveProps: function componentWillReceiveProps(newProps) {
-            if (this.props.image != newProps.image) {
-                this.loadImage(newProps.image);
-            }
-            if (this.props.scale != newProps.scale || this.props.height != newProps.height || this.props.width != newProps.width || this.props.border != newProps.border) {
-                this.squeeze(newProps);
-            }
-        },
-
-        paintImage: function paintImage(context, image, border) {
-            if (image.resource) {
-                var position = this.calculatePosition(image, border);
-                context.save();
-                context.globalCompositeOperation = 'destination-over';
-                context.drawImage(image.resource, position.x, position.y, position.width, position.height);
-
-                context.restore();
-            }
-        },
-
-        calculatePosition: function calculatePosition(image, border) {
-            image = image || this.state.image;
-            var x,
-                y,
-                width,
-                height,
-                dimensions = this.getDimensions();
-            width = image.width * this.props.scale;
-            height = image.height * this.props.scale;
-
-            var widthDiff = (width - dimensions.width) / 2;
-            var heightDiff = (height - dimensions.height) / 2;
-            x = image.x * this.props.scale - widthDiff + border;
-            y = image.y * this.props.scale - heightDiff + border;
-
-            return {
-                x: x,
-                y: y,
-                height: height,
-                width: width
-            };
-        },
-
-        paint: function paint(context) {
-            context.save();
-            context.translate(0, 0);
-            context.fillStyle = "rgba(" + this.props.color.slice(0, 4).join(",") + ")";
-
-            var dimensions = this.getDimensions();
-
-            var borderSize = dimensions.border;
-            var borderRadius = this.props.borderRadius;
-            var height = dimensions.canvas.height;
-            var width = dimensions.canvas.width;
-
-            // clamp border radius between zero (perfect rectangle) and half the size without borders (perfect circle or "pill")
-            borderRadius = Math.max(borderRadius, 0);
-            borderRadius = Math.min(borderRadius, width / 2 - borderSize, height / 2 - borderSize);
-
-            context.beginPath();
-            drawRoundedRect(context, borderSize, borderSize, width - borderSize * 2, height - borderSize * 2, borderRadius); // inner rect, possibly rounded
-            context.rect(width, 0, -width, height); // outer rect, drawn "counterclockwise"
-            context.fill('evenodd');
-
-            context.restore();
-        },
-
-        handleMouseDown: function handleMouseDown(e) {
-            var e = e || window.event;
-            // if e is a touch event, preventDefault keeps
-            // corresponding mouse events from also being fired
-            // later.
-            e.preventDefault();
-            this.setState({
-                drag: true,
-                mx: null,
-                my: null
-            });
-        },
-        handleMouseUp: function handleMouseUp() {
-            if (this.state.drag) {
-                this.setState({ drag: false });
-            }
-            this.props.onMouseUp();
-        },
-
-        handleMouseMove: function handleMouseMove(e) {
-            var e = e || window.event;
-            if (false == this.state.drag) {
-                return;
-            }
-
-            var imageState = this.state.image;
-            var lastX = imageState.x;
-            var lastY = imageState.y;
-
-            var mousePositionX = e.targetTouches ? e.targetTouches[0].pageX : e.clientX;
-            var mousePositionY = e.targetTouches ? e.targetTouches[0].pageY : e.clientY;
-
-            var newState = { mx: mousePositionX, my: mousePositionY, image: imageState };
-
-            if (this.state.mx && this.state.my) {
-                var xDiff = (this.state.mx - mousePositionX) / this.props.scale;
-                var yDiff = (this.state.my - mousePositionY) / this.props.scale;
-
-                imageState.y = this.getBoundedY(lastY - yDiff, this.props.scale);
-                imageState.x = this.getBoundedX(lastX - xDiff, this.props.scale);
-            }
-
-            this.setState(newState);
-            this.props.onMouseMove();
-        },
-
-        squeeze: function squeeze(props) {
-            var imageState = this.state.image;
-            imageState.y = this.getBoundedY(imageState.y, props.scale);
-            imageState.x = this.getBoundedX(imageState.x, props.scale);
-            this.setState({ image: imageState });
-        },
-
-        getBoundedX: function getBoundedX(x, scale) {
-            var image = this.state.image;
-            var dimensions = this.getDimensions();
-            var widthDiff = Math.floor((image.width - dimensions.width / scale) / 2);
-            widthDiff = Math.max(0, widthDiff);
-            return Math.max(-widthDiff, Math.min(x, widthDiff));
-        },
-
-        getBoundedY: function getBoundedY(y, scale) {
-            var image = this.state.image;
-            var dimensions = this.getDimensions();
-            var heightDiff = Math.floor((image.height - dimensions.height / scale) / 2);
-            heightDiff = Math.max(0, heightDiff);
-            return Math.max(-heightDiff, Math.min(y, heightDiff));
-        },
-
-        handleDragOver: function handleDragOver(e) {
-            var e = e || window.event;
-            e.preventDefault();
-        },
-
-        handleDrop: function handleDrop(e) {
-            var _this = this;
-
-            var e = e || window.event;
-            e.stopPropagation();
-            e.preventDefault();
-
-            if (e.dataTransfer && e.dataTransfer.files.length) {
-                this.props.onDropFile(e);
-                var reader = new FileReader();
-                var file = e.dataTransfer.files[0];
-                reader.onload = function (e) {
-                    return _this.loadImage(e.target.result);
-                };
-                reader.readAsDataURL(file);
-            }
-        },
-
-        render: function render() {
-            var defaultStyle = {
-                cursor: this.state.drag ? 'grabbing' : 'grab'
-            };
-
-            var attributes = {
-                width: this.getDimensions().canvas.width,
-                height: this.getDimensions().canvas.height,
-                style: _extends({}, defaultStyle, this.props.style)
-            };
-
-            attributes[deviceEvents.react.down] = this.handleMouseDown;
-            attributes[deviceEvents.react.drag] = this.handleDragOver;
-            attributes[deviceEvents.react.drop] = this.handleDrop;
-            if (isTouchDevice) attributes[deviceEvents.react.mouseDown] = this.handleMouseDown;
-
-            return React.createElement('canvas', _extends({ ref: 'canvas' }, attributes));
-        }
-    });
-
-    module.exports = AvatarEditor;
-});
-=======
 (function(global,factory){if(typeof define==='function'&&define.amd){define(['exports','react','react-dom'],factory)}else if(typeof exports!=='undefined'){factory(exports,require('react'),require('react-dom'))}else {var mod={exports:{}};factory(mod.exports,global.react,global.reactDom);global.index=mod.exports}})(this,function(exports,React,ReactDOM){'use strict';Object.defineProperty(exports,'__esModule',{value:true});var _extends=Object.assign||function(target){for(var i=1;i<arguments.length;i++){var source=arguments[i];for(var key in source){if(Object.prototype.hasOwnProperty.call(source,key)){target[key]=source[key]}}}return target};var isTouchDevice=!!(typeof window!=='undefined'&&typeof navigator!=='undefined'&&('ontouchstart' in window||navigator.msMaxTouchPoints>0));var draggableEvents={touch:{react:{down:'onTouchStart',mouseDown:'onMouseDown',drag:'onTouchMove',drop:'onTouchEnd',move:'onTouchMove',mouseMove:'onMouseMove',up:'onTouchEnd',mouseUp:'onMouseUp'},native:{down:'touchstart',mouseDown:'mousedown',drag:'touchmove',drop:'touchend',move:'touchmove',mouseMove:'mousemove',up:'touchend',mouseUp:'mouseup'}},desktop:{react:{down:'onMouseDown',drag:'onDragOver',drop:'onDrop',move:'onMouseMove',up:'onMouseUp'},native:{down:'mousedown',drag:'dragStart',drop:'drop',move:'mousemove',up:'mouseup'}}};var deviceEvents=isTouchDevice?draggableEvents.touch:draggableEvents.desktop; // Draws a rounded rectangle on a 2D context.
 var drawRoundedRect=function drawRoundedRect(context,x,y,width,height,borderRadius){if(borderRadius===0){context.rect(x,y,width,height)}else {var widthMinusRad=width-borderRadius;var heightMinusRad=height-borderRadius;context.translate(x,y);context.arc(borderRadius,borderRadius,borderRadius,Math.PI,Math.PI*1.5);context.lineTo(widthMinusRad,0);context.arc(widthMinusRad,borderRadius,borderRadius,Math.PI*1.5,Math.PI*2);context.lineTo(width,heightMinusRad);context.arc(widthMinusRad,heightMinusRad,borderRadius,Math.PI*2,Math.PI*0.5);context.lineTo(borderRadius,height);context.arc(borderRadius,heightMinusRad,borderRadius,Math.PI*0.5,Math.PI);context.translate(-x,-y)}};var AvatarEditor=React.createClass({displayName:'AvatarEditor',propTypes:{scale:React.PropTypes.number,image:React.PropTypes.string,border:React.PropTypes.number,borderRadius:React.PropTypes.number,width:React.PropTypes.number,height:React.PropTypes.number,color:React.PropTypes.arrayOf(React.PropTypes.number),style:React.PropTypes.object,onDropFile:React.PropTypes.func,onLoadFailure:React.PropTypes.func,onLoadSuccess:React.PropTypes.func,onImageReady:React.PropTypes.func,onMouseUp:React.PropTypes.func,onMouseMove:React.PropTypes.func},getDefaultProps:function getDefaultProps(){return {scale:1,border:25,borderRadius:0,width:200,height:200,color:[0,0,0,0.5],style:{},onDropFile:function onDropFile(){},onLoadFailure:function onLoadFailure(){},onLoadSuccess:function onLoadSuccess(){},onImageReady:function onImageReady(){},onMouseUp:function onMouseUp(){},onMouseMove:function onMouseMove(){}}},getInitialState:function getInitialState(){return {drag:false,my:null,mx:null,image:{x:0,y:0}}},getDimensions:function getDimensions(){return {width:this.props.width,height:this.props.height,border:this.props.border,canvas:{width:this.props.width+this.props.border*2,height:this.props.height+this.props.border*2}}},getImage:function getImage(){ // get relative coordinates (0 to 1)
 var cropRect=this.getCroppingRect();var image=this.state.image; // get actual pixel coordinates
 cropRect.x*=image.resource.width;cropRect.y*=image.resource.height;cropRect.width*=image.resource.width;cropRect.height*=image.resource.height; // create a canvas with the correct dimensions
 var canvas=document.createElement('canvas');canvas.width=cropRect.width;canvas.height=cropRect.height; // draw the full-size image at the correct position,
 // the image gets truncated to the size of the canvas.
-canvas.getContext('2d').drawImage(image.resource,-cropRect.x,-cropRect.y);return canvas},getCroppingRect:function getCroppingRect(){var dim=this.getDimensions();var frameRect={x:dim.border,y:dim.border,width:dim.width,height:dim.height};var imageRect=this.calculatePosition(this.state.image,dim.border);return {x:(frameRect.x-imageRect.x)/imageRect.width,y:(frameRect.y-imageRect.y)/imageRect.height,width:frameRect.width/imageRect.width,height:frameRect.height/imageRect.height}},isDataURL:function isDataURL(str){var regex=/^\s*data:([a-z]+\/[a-z]+(;[a-z\-]+\=[a-z\-]+)?)?(;base64)?,[a-z0-9\!\$\&\'\,\(\)\*\+\,\;\=\-\.\_\~\:\@\/\?\%\s]*\s*$/i;return!!str.match(regex)},loadImage:function loadImage(imageURL){var imageObj=new Image;imageObj.onload=this.handleImageReady.bind(this,imageObj);imageObj.onerror=this.props.onLoadFailure;if(!this.isDataURL(imageURL))imageObj.crossOrigin='anonymous';imageObj.src=imageURL},componentDidMount:function componentDidMount(){var context=ReactDOM.findDOMNode(this.refs.canvas).getContext('2d');if(this.props.image){this.loadImage(this.props.image)}this.paint(context);if(document){var nativeEvents=deviceEvents.native;document.addEventListener(nativeEvents.move,this.handleMouseMove,false);document.addEventListener(nativeEvents.up,this.handleMouseUp,false);if(isTouchDevice){document.addEventListener(nativeEvents.mouseMove,this.handleMouseMove,false);document.addEventListener(nativeEvents.mouseUp,this.handleMouseUp,false)}}if(isTouchDevice&&React.initializeTouchEvents)React.initializeTouchEvents(true)},componentWillUnmount:function componentWillUnmount(){if(document){var nativeEvents=deviceEvents.native;document.removeEventListener(nativeEvents.move,this.handleMouseMove,false);document.removeEventListener(nativeEvents.up,this.handleMouseUp,false);if(isTouchDevice){document.removeEventListener(nativeEvents.mouseMove,this.handleMouseMove,false);document.removeEventListener(nativeEvents.mouseUp,this.handleMouseUp,false)}}},componentDidUpdate:function componentDidUpdate(){var context=ReactDOM.findDOMNode(this.refs.canvas).getContext('2d');context.clearRect(0,0,this.getDimensions().canvas.width,this.getDimensions().canvas.height);this.paint(context);this.paintImage(context,this.state.image,this.props.border)},handleImageReady:function handleImageReady(image){var imageState=this.getInitialSize(image.width,image.height);imageState.resource=image;imageState.x=0;imageState.y=0;this.setState({drag:false,image:imageState},this.props.onImageReady);this.props.onLoadSuccess(imageState)},getInitialSize:function getInitialSize(width,height){var newHeight,newWidth,dimensions,canvasRatio,imageRatio;dimensions=this.getDimensions();canvasRatio=dimensions.height/dimensions.width;imageRatio=height/width;if(canvasRatio>imageRatio){newHeight=this.getDimensions().height;newWidth=width*(newHeight/height)}else {newWidth=this.getDimensions().width;newHeight=height*(newWidth/width)}return {height:newHeight,width:newWidth}},componentWillReceiveProps:function componentWillReceiveProps(newProps){if(this.props.image!=newProps.image){this.loadImage(newProps.image)}if(this.props.scale!=newProps.scale||this.props.height!=newProps.height||this.props.width!=newProps.width||this.props.border!=newProps.border){this.squeeze(newProps)}},paintImage:function paintImage(context,image,border){if(image.resource){var position=this.calculatePosition(image,border);context.save();context.globalCompositeOperation='destination-over';context.drawImage(image.resource,position.x,position.y,position.width,position.height);context.restore()}},calculatePosition:function calculatePosition(image,border){image=image||this.state.image;var x,y,width,height,dimensions=this.getDimensions();width=image.width*this.props.scale;height=image.height*this.props.scale;var widthDiff=(width-dimensions.width)/2;var heightDiff=(height-dimensions.height)/2;x=image.x*this.props.scale-widthDiff+border;y=image.y*this.props.scale-heightDiff+border;return {x:x,y:y,height:height,width:width}},paint:function paint(context){context.save();context.translate(0,0);context.fillStyle='rgba('+this.props.color.slice(0,4).join(',')+')';var dimensions=this.getDimensions();var borderSize=dimensions.border;var borderRadius=this.props.borderRadius;var height=dimensions.canvas.height;var width=dimensions.canvas.width; // clamp border radius between zero (perfect rectangle) and half the size without borders (perfect circle or "pill")
+canvas.getContext('2d').drawImage(image.resource,-cropRect.x,-cropRect.y);return canvas},getImageScaledToCanvas:function getImageScaledToCanvas(){var _getDimensions=this.getDimensions();var width=_getDimensions.width;var height=_getDimensions.height;var canvas=document.createElement('canvas');canvas.width=width;canvas.height=height; // don't paint a border here, as it is the resulting image
+this.paintImage(canvas.getContext('2d'),this.state.image,0);return canvas},getCroppingRect:function getCroppingRect(){var dim=this.getDimensions();var frameRect={x:dim.border,y:dim.border,width:dim.width,height:dim.height};var imageRect=this.calculatePosition(this.state.image,dim.border);return {x:(frameRect.x-imageRect.x)/imageRect.width,y:(frameRect.y-imageRect.y)/imageRect.height,width:frameRect.width/imageRect.width,height:frameRect.height/imageRect.height}},isDataURL:function isDataURL(str){var regex=/^\s*data:([a-z]+\/[a-z]+(;[a-z\-]+\=[a-z\-]+)?)?(;base64)?,[a-z0-9\!\$\&\'\,\(\)\*\+\,\;\=\-\.\_\~\:\@\/\?\%\s]*\s*$/i;return!!str.match(regex)},loadImage:function loadImage(imageURL){var imageObj=new Image;imageObj.onload=this.handleImageReady.bind(this,imageObj);imageObj.onerror=this.props.onLoadFailure;if(!this.isDataURL(imageURL))imageObj.crossOrigin='anonymous';imageObj.src=imageURL},componentDidMount:function componentDidMount(){var context=ReactDOM.findDOMNode(this.refs.canvas).getContext('2d');if(this.props.image){this.loadImage(this.props.image)}this.paint(context);if(document){var nativeEvents=deviceEvents.native;document.addEventListener(nativeEvents.move,this.handleMouseMove,false);document.addEventListener(nativeEvents.up,this.handleMouseUp,false);if(isTouchDevice){document.addEventListener(nativeEvents.mouseMove,this.handleMouseMove,false);document.addEventListener(nativeEvents.mouseUp,this.handleMouseUp,false)}}if(isTouchDevice&&React.initializeTouchEvents)React.initializeTouchEvents(true)},componentWillUnmount:function componentWillUnmount(){if(document){var nativeEvents=deviceEvents.native;document.removeEventListener(nativeEvents.move,this.handleMouseMove,false);document.removeEventListener(nativeEvents.up,this.handleMouseUp,false);if(isTouchDevice){document.removeEventListener(nativeEvents.mouseMove,this.handleMouseMove,false);document.removeEventListener(nativeEvents.mouseUp,this.handleMouseUp,false)}}},componentDidUpdate:function componentDidUpdate(){var context=ReactDOM.findDOMNode(this.refs.canvas).getContext('2d');context.clearRect(0,0,this.getDimensions().canvas.width,this.getDimensions().canvas.height);this.paint(context);this.paintImage(context,this.state.image,this.props.border)},handleImageReady:function handleImageReady(image){var imageState=this.getInitialSize(image.width,image.height);imageState.resource=image;imageState.x=0;imageState.y=0;this.setState({drag:false,image:imageState},this.props.onImageReady);this.props.onLoadSuccess(imageState)},getInitialSize:function getInitialSize(width,height){var newHeight,newWidth,dimensions,canvasRatio,imageRatio;dimensions=this.getDimensions();canvasRatio=dimensions.height/dimensions.width;imageRatio=height/width;if(canvasRatio>imageRatio){newHeight=this.getDimensions().height;newWidth=width*(newHeight/height)}else {newWidth=this.getDimensions().width;newHeight=height*(newWidth/width)}return {height:newHeight,width:newWidth}},componentWillReceiveProps:function componentWillReceiveProps(newProps){if(this.props.image!=newProps.image){this.loadImage(newProps.image)}if(this.props.scale!=newProps.scale||this.props.height!=newProps.height||this.props.width!=newProps.width||this.props.border!=newProps.border){this.squeeze(newProps)}},paintImage:function paintImage(context,image,border){if(image.resource){var position=this.calculatePosition(image,border);context.save();context.globalCompositeOperation='destination-over';context.drawImage(image.resource,position.x,position.y,position.width,position.height);context.restore()}},calculatePosition:function calculatePosition(image,border){image=image||this.state.image;var x,y,width,height,dimensions=this.getDimensions();width=image.width*this.props.scale;height=image.height*this.props.scale;var widthDiff=(width-dimensions.width)/2;var heightDiff=(height-dimensions.height)/2;x=image.x*this.props.scale-widthDiff+border;y=image.y*this.props.scale-heightDiff+border;return {x:x,y:y,height:height,width:width}},paint:function paint(context){context.save();context.translate(0,0);context.fillStyle='rgba('+this.props.color.slice(0,4).join(',')+')';var dimensions=this.getDimensions();var borderSize=dimensions.border;var borderRadius=this.props.borderRadius;var height=dimensions.canvas.height;var width=dimensions.canvas.width; // clamp border radius between zero (perfect rectangle) and half the size without borders (perfect circle or "pill")
 borderRadius=Math.max(borderRadius,0);borderRadius=Math.min(borderRadius,width/2-borderSize,height/2-borderSize);context.beginPath();drawRoundedRect(context,borderSize,borderSize,width-borderSize*2,height-borderSize*2,borderRadius); // inner rect, possibly rounded
 context.rect(width,0,-width,height); // outer rect, drawn "counterclockwise"
 context.fill('evenodd');context.restore()},handleMouseDown:function handleMouseDown(e){var e=e||window.event; // if e is a touch event, preventDefault keeps
 // corresponding mouse events from also being fired
 // later.
 e.preventDefault();this.setState({drag:true,mx:null,my:null})},handleMouseUp:function handleMouseUp(){if(this.state.drag){this.setState({drag:false})}this.props.onMouseUp()},handleMouseMove:function handleMouseMove(e){var e=e||window.event;if(false==this.state.drag){return}var imageState=this.state.image;var lastX=imageState.x;var lastY=imageState.y;var mousePositionX=e.targetTouches?e.targetTouches[0].pageX:e.clientX;var mousePositionY=e.targetTouches?e.targetTouches[0].pageY:e.clientY;var newState={mx:mousePositionX,my:mousePositionY,image:imageState};if(this.state.mx&&this.state.my){var xDiff=(this.state.mx-mousePositionX)/this.props.scale;var yDiff=(this.state.my-mousePositionY)/this.props.scale;imageState.y=this.getBoundedY(lastY-yDiff,this.props.scale);imageState.x=this.getBoundedX(lastX-xDiff,this.props.scale)}this.setState(newState);this.props.onMouseMove()},squeeze:function squeeze(props){var imageState=this.state.image;imageState.y=this.getBoundedY(imageState.y,props.scale);imageState.x=this.getBoundedX(imageState.x,props.scale);this.setState({image:imageState})},getBoundedX:function getBoundedX(x,scale){var image=this.state.image;var dimensions=this.getDimensions();var widthDiff=Math.floor((image.width-dimensions.width/scale)/2);widthDiff=Math.max(0,widthDiff);return Math.max(-widthDiff,Math.min(x,widthDiff))},getBoundedY:function getBoundedY(y,scale){var image=this.state.image;var dimensions=this.getDimensions();var heightDiff=Math.floor((image.height-dimensions.height/scale)/2);heightDiff=Math.max(0,heightDiff);return Math.max(-heightDiff,Math.min(y,heightDiff))},handleDragOver:function handleDragOver(e){var e=e||window.event;e.preventDefault()},handleDrop:function handleDrop(e){var _this=this;var e=e||window.event;e.stopPropagation();e.preventDefault();if(e.dataTransfer&&e.dataTransfer.files.length){this.props.onDropFile(e);var reader=new FileReader;var file=e.dataTransfer.files[0];reader.onload=function(e){return _this.loadImage(e.target.result)};reader.readAsDataURL(file)}},render:function render(){var defaultStyle={cursor:this.state.drag?'grabbing':'grab'};var attributes={width:this.getDimensions().canvas.width,height:this.getDimensions().canvas.height,style:_extends({},defaultStyle,this.props.style)};attributes[deviceEvents.react.down]=this.handleMouseDown;attributes[deviceEvents.react.drag]=this.handleDragOver;attributes[deviceEvents.react.drop]=this.handleDrop;if(isTouchDevice)attributes[deviceEvents.react.mouseDown]=this.handleMouseDown;return React.createElement('canvas',_extends({ref:'canvas'},attributes))}});exports.default=AvatarEditor});
->>>>>>> 3d8d75c5
